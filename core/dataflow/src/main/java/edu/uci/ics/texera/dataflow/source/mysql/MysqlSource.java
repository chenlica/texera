package edu.uci.ics.texera.dataflow.source.mysql;

import java.sql.*;
import java.util.ArrayList;
import java.util.List;
import java.util.stream.Collectors;
import java.util.stream.Stream;
import java.sql.DatabaseMetaData;
import java.sql.Types;
import java.text.SimpleDateFormat;
import java.util.List;
import java.util.ArrayList;
import java.util.Date;
import java.sql.Timestamp;
import java.text.ParseException;


import edu.uci.ics.texera.api.constants.ErrorMessages;
import edu.uci.ics.texera.api.constants.SchemaConstants;
import edu.uci.ics.texera.api.dataflow.IOperator;
import edu.uci.ics.texera.api.dataflow.ISink;
import edu.uci.ics.texera.api.dataflow.ISourceOperator;
import edu.uci.ics.texera.api.exception.DataflowException;
import edu.uci.ics.texera.api.exception.TexeraException;
import edu.uci.ics.texera.api.field.DoubleField;
import edu.uci.ics.texera.api.field.IDField;
import edu.uci.ics.texera.api.field.IField;
import edu.uci.ics.texera.api.field.IntegerField;
import edu.uci.ics.texera.api.field.StringField;
import edu.uci.ics.texera.api.field.TextField;
import edu.uci.ics.texera.api.field.DateField;
import edu.uci.ics.texera.api.field.DateTimeField;
import edu.uci.ics.texera.api.schema.Attribute;
import edu.uci.ics.texera.api.schema.AttributeType;
import edu.uci.ics.texera.api.schema.Schema;
import edu.uci.ics.texera.api.tuple.Tuple;
import edu.uci.ics.texera.dataflow.twitterfeed.TwitterUtils;

public class MysqlSource implements ISourceOperator{
	private final MysqlSourcePredicate predicate;
    private int cursor = CLOSED;
    private Schema outputSchema;
    private Schema.Builder schemaBuilder;
    private Connection connection;
    private Statement statement;
    private PreparedStatement prepStatement;
    private ResultSet rs;
    private boolean start = true;
    
    public MysqlSource(MysqlSourcePredicate predicate){
    	this.predicate = predicate;
//    	this.outputSchema = new Schema.Builder().add(SchemaConstants._ID_ATTRIBUTE)
//                .add(TwitterUtils.TwitterSchema.TWITTER_SCHEMA).build();
        this.schemaBuilder = new Schema.Builder();
    }

    @Override
    public void open() throws TexeraException {
        if (cursor == OPENED) {
            return;
        }
        // JDBC connection
        try {
            Class.forName("com.mysql.jdbc.Driver").newInstance();
            String url = "jdbc:mysql://" + predicate.getHost() + ":" + predicate.getPort() + "/"
                    + predicate.getDatabase() + "?autoReconnect=true&useSSL=true";
            this.connection = DriverManager.getConnection(url, predicate.getUsername(), predicate.getPassword());
<<<<<<< HEAD

            DatabaseMetaData databaseMetaData = connection.getMetaData();
            ResultSet columns = databaseMetaData.getColumns(null,null, null, null);
            while(columns.next())
            {
                String columnName = columns.getString("COLUMN_NAME");
                Integer datatype = columns.getInt("DATA_TYPE");
                String columnsize = columns.getString("COLUMN_SIZE");
                String decimaldigits = columns.getString("DECIMAL_DIGITS");
                String isNullable = columns.getString("IS_NULLABLE");
                String is_autoIncrment = columns.getString("IS_AUTOINCREMENT");
                //Printing results
//                System.out.println(columnName + "---" + datatype + "---" + columnsize + "---" + decimaldigits + "---" + isNullable + "---" + is_autoIncrment);

                AttributeType attributeType;
                switch (datatype) {
                    case -7:  attributeType = AttributeType.INTEGER; //-7 Types.BIT
                        break;
                    case -6:  attributeType = AttributeType.INTEGER; //-6 Types.TINYINT
                        break;
                    case 5:  attributeType = AttributeType.INTEGER; //5 Types.SMALLINT
                        break;
                    case 4:  attributeType = AttributeType.INTEGER; //4 Types.INTEGER
                        break;
                    case -5:  attributeType = AttributeType.STRING; //-5 Types.BIGINT
                        break;
                    case 6:  attributeType = AttributeType.DOUBLE; //6 Types.FLOAT
                        break;
                    case 7:  attributeType = AttributeType.DOUBLE; //7 Types.REAL
                        break;
                    case 8:  attributeType = AttributeType.DOUBLE; //8 Types.DOUBLE
                        break;
                    case 3:  attributeType = AttributeType.DOUBLE; //3 Types.NUMERIC
                        break;
                    case 1: attributeType = AttributeType.STRING; //1 Types.CHAR
                        break;
                    case 12: attributeType = AttributeType.STRING; //12 Types.VARCHAR
                        break;
                    case -1: attributeType = AttributeType.STRING; //-1 Types.LONGVARCHAR
                        break;
                    case 91: attributeType = AttributeType.DATE; //91 Types.DATE
                        break;
                    case 92: attributeType = AttributeType.DATETIME; //92 Types.TIME
                        break;
                    case 93: attributeType = AttributeType.DATETIME; //93 Types.TIMESTAMP
                        break;
                    case -2: attributeType = AttributeType.INTEGER; //-2 Types.BINARY
                        break;
                    case 0: attributeType = AttributeType.STRING; //0 Types.NULL
                        break;
                    case 1111: attributeType = AttributeType.STRING; //1111 Types.OTHER
                        break;
                    case 16: attributeType = AttributeType.STRING; //16 Types.BOOLEAN
                        break;
                    default: attributeType = AttributeType.STRING;
                        break;
                }

                this.outputSchema = this.schemaBuilder.add(columnName, attributeType).build();



//                this.outputSchema.add(columnName, da)
            }
//            System.out.println(this.outputSchema.toString());


            statement = connection.createStatement();
//            System.out.println(generateSqlQuery(predicate));
            rs = statement.executeQuery(generateSqlQuery(predicate));

=======
            
            //statement = connection.createStatement();
            //ResultSetMetaData rs = statement.executeQuery(generateSqlQuery(predicate));
            //rsmd = rs.getMetadata();
            DatabaseMetaData metadata = connection.getMetaData();
>>>>>>> 833fc008
            cursor = OPENED;
        } catch (SQLException | InstantiationException | IllegalAccessException | ClassNotFoundException e) {
            throw new DataflowException("MysqlSink failed to connect to mysql database." + e.getMessage());
        }
    }
    
    @Override
    public Tuple getNextTuple() throws TexeraException {
        if (cursor == CLOSED) {
            throw new DataflowException(ErrorMessages.OPERATOR_NOT_OPENED);
        }
        try {
            if(start){
                PreparedStatement ps = this.connection.prepareStatement(generateSqlQuery(predicate));
                if(!predicate.getColumn().equals("") && !predicate.getKeywords().equals("")){
                    ps.setString(1, predicate.getColumn());
                    ps.setString(2, predicate.getKeywords());
                }
                this.rs = ps.executeQuery();
                start = false;
            }
			while (rs.next()) {
			    List<IField> tb = new ArrayList();
			    for(Attribute a: this.outputSchema.getAttributes()){
			        if (a.getType() == AttributeType.STRING){
			            String value = rs.getString(a.getName());
			            value = value ==null? "":value;
			            tb.add(new StringField(value));
                    }else if (a.getType() == AttributeType.INTEGER){
                        String value = rs.getString(a.getName());
                        value = value ==null? "0":value;
                        tb.add(new IntegerField(Integer.valueOf(value)));
                    }else if (a.getType() == AttributeType.DOUBLE){
                        String value = rs.getString(a.getName());
                        value = value ==null? "0.0":value;
                        tb.add(new DoubleField(Double.valueOf(value)));
                    }else if (a.getType() == AttributeType.INTEGER){
                        String value = rs.getString(a.getName());
                        value = value ==null? "0":value;
                        tb.add(new IntegerField(Integer.valueOf(value)));
                    }else if (a.getType() == AttributeType.DATE){
                        Date value = rs.getDate(a.getName());
                        if (value == null) {
                            SimpleDateFormat fmt = new SimpleDateFormat("yyyy-MM-dd");
                            try{
                                value = fmt.parse("0000-00-00");
                            }catch (ParseException e){
                                System.out.println("parse error");
                            }
                        }
                        tb.add(new DateField(value));
                    }else if (a.getType() == AttributeType.DATETIME){
                        Timestamp value = rs.getTimestamp(a.getName());

                        if (value == null) {
                            value = Timestamp.valueOf("0000-00-00 00:00:00.0");
                        }
                        tb.add(new DateTimeField(value.toLocalDateTime()));
                    }
                }
                IField[] iFieldArray = tb.toArray(new IField[tb.size()]);
                Tuple tuple = new Tuple(this.outputSchema, iFieldArray);

//				String follower = rs.getString("user.followers_count");
//	    		String friend = rs.getString("user.friends_count");
//	    		follower = follower == null ? "0" :follower;
//	    		friend = friend == null ? "0" :friend;
//	    		String coordinate = rs.getString("coordinate");
//	    		coordinate = coordinate == null ? "" :coordinate;
//	    		String language = rs.getString(TwitterUtils.TwitterSchema.LANGUAGE);
//	    		coordinate = language == null ? "" :language;
//			    Tuple tuple =  new Tuple(this.outputSchema,
//			            IDField.newRandomID(), //IntegerField
//			            new TextField(rs.getString("text")),
//			            new StringField(""), new StringField(""), new StringField(""),
//			            new TextField(rs.getString("user.screen_name")),
//			            new TextField(rs.getString("user.name")),
//			            new TextField(rs.getString("user.description")),
//
//			            new IntegerField(Integer.valueOf(follower)),
//			            new IntegerField(Integer.valueOf(friend)),
//			            new TextField(rs.getString("user.location")),
//			            new StringField(rs.getString("user.create_at")),
//			            new TextField(rs.getString("geo_tag.cityName")),
//			            new StringField(coordinate),
//			            new StringField(language)
//			            );
			    		
			            //new StringField(resultJsonArray.getJSONObject(cursor).get("ds").toString()));
			    cursor ++;
			    
			    return tuple;
			}
		} catch (SQLException e) {
			// TODO Auto-generated catch block
			e.printStackTrace();
		}
        return null;
    }
    
    public static String generateSqlQuery(MysqlSourcePredicate predicate) {
        String query =  "\n" +
                "select * from "+predicate.getTable()+ "where 1 = 1 ";
        if(!predicate.getColumn().equals("") && !predicate.getKeywords().equals("")) {
            query += " AND  ? = ?";
        }
        query+=";";
        return query;
//
//        PreparedStatement ps = this.connection.prepareStatement(query);
//
//        ps.setObject(count++, param.getParam(), param.getType());
        //}
//    	StringBuilder sb = new StringBuilder();
//    	sb.append("select * from `"+predicate.getTable());
//    	if (predicate.getColumn()!="" && predicate.getKeywords()!="") {
//    		sb.append("` where  MATCH(`"+predicate.getColumn()+"`) AGAINST ('"+ predicate.getKeywords()+"')");
//    	}
//    	if (predicate.getLimit()!=Integer.MAX_VALUE)
//    		sb.append(" limit "+ predicate.getLimit());
//    	sb.append(";");
//    	System.out.print(sb.toString());
//    	return sb.toString();
    }
    
    
    @Override
    public void close() throws TexeraException {
        if (cursor == CLOSED) {
            return;
        }
        try {
        	if(statement!=null)
        		statement.close();
        	connection.close();
        	cursor = CLOSED;
        }catch (SQLException e) {
            throw new DataflowException("MysqlSink fail to close. " + e.getMessage());
        }
        
    }

    @Override
    public Schema getOutputSchema() {
        return this.outputSchema;
    }

    public Schema transformToOutputSchema(Schema... inputSchema) throws DataflowException {
        throw new TexeraException(ErrorMessages.INVALID_INPUT_SCHEMA_FOR_SOURCE);
    }

	
}<|MERGE_RESOLUTION|>--- conflicted
+++ resolved
@@ -49,8 +49,6 @@
     
     public MysqlSource(MysqlSourcePredicate predicate){
     	this.predicate = predicate;
-//    	this.outputSchema = new Schema.Builder().add(SchemaConstants._ID_ATTRIBUTE)
-//                .add(TwitterUtils.TwitterSchema.TWITTER_SCHEMA).build();
         this.schemaBuilder = new Schema.Builder();
     }
 
@@ -65,7 +63,6 @@
             String url = "jdbc:mysql://" + predicate.getHost() + ":" + predicate.getPort() + "/"
                     + predicate.getDatabase() + "?autoReconnect=true&useSSL=true";
             this.connection = DriverManager.getConnection(url, predicate.getUsername(), predicate.getPassword());
-<<<<<<< HEAD
 
             DatabaseMetaData databaseMetaData = connection.getMetaData();
             ResultSet columns = databaseMetaData.getColumns(null,null, null, null);
@@ -77,8 +74,6 @@
                 String decimaldigits = columns.getString("DECIMAL_DIGITS");
                 String isNullable = columns.getString("IS_NULLABLE");
                 String is_autoIncrment = columns.getString("IS_AUTOINCREMENT");
-                //Printing results
-//                System.out.println(columnName + "---" + datatype + "---" + columnsize + "---" + decimaldigits + "---" + isNullable + "---" + is_autoIncrment);
 
                 AttributeType attributeType;
                 switch (datatype) {
@@ -126,24 +121,7 @@
 
                 this.outputSchema = this.schemaBuilder.add(columnName, attributeType).build();
 
-
-
-//                this.outputSchema.add(columnName, da)
             }
-//            System.out.println(this.outputSchema.toString());
-
-
-            statement = connection.createStatement();
-//            System.out.println(generateSqlQuery(predicate));
-            rs = statement.executeQuery(generateSqlQuery(predicate));
-
-=======
-            
-            //statement = connection.createStatement();
-            //ResultSetMetaData rs = statement.executeQuery(generateSqlQuery(predicate));
-            //rsmd = rs.getMetadata();
-            DatabaseMetaData metadata = connection.getMetaData();
->>>>>>> 833fc008
             cursor = OPENED;
         } catch (SQLException | InstantiationException | IllegalAccessException | ClassNotFoundException e) {
             throw new DataflowException("MysqlSink failed to connect to mysql database." + e.getMessage());
@@ -206,33 +184,6 @@
                 }
                 IField[] iFieldArray = tb.toArray(new IField[tb.size()]);
                 Tuple tuple = new Tuple(this.outputSchema, iFieldArray);
-
-//				String follower = rs.getString("user.followers_count");
-//	    		String friend = rs.getString("user.friends_count");
-//	    		follower = follower == null ? "0" :follower;
-//	    		friend = friend == null ? "0" :friend;
-//	    		String coordinate = rs.getString("coordinate");
-//	    		coordinate = coordinate == null ? "" :coordinate;
-//	    		String language = rs.getString(TwitterUtils.TwitterSchema.LANGUAGE);
-//	    		coordinate = language == null ? "" :language;
-//			    Tuple tuple =  new Tuple(this.outputSchema,
-//			            IDField.newRandomID(), //IntegerField
-//			            new TextField(rs.getString("text")),
-//			            new StringField(""), new StringField(""), new StringField(""),
-//			            new TextField(rs.getString("user.screen_name")),
-//			            new TextField(rs.getString("user.name")),
-//			            new TextField(rs.getString("user.description")),
-//
-//			            new IntegerField(Integer.valueOf(follower)),
-//			            new IntegerField(Integer.valueOf(friend)),
-//			            new TextField(rs.getString("user.location")),
-//			            new StringField(rs.getString("user.create_at")),
-//			            new TextField(rs.getString("geo_tag.cityName")),
-//			            new StringField(coordinate),
-//			            new StringField(language)
-//			            );
-			    		
-			            //new StringField(resultJsonArray.getJSONObject(cursor).get("ds").toString()));
 			    cursor ++;
 			    
 			    return tuple;
@@ -252,21 +203,6 @@
         }
         query+=";";
         return query;
-//
-//        PreparedStatement ps = this.connection.prepareStatement(query);
-//
-//        ps.setObject(count++, param.getParam(), param.getType());
-        //}
-//    	StringBuilder sb = new StringBuilder();
-//    	sb.append("select * from `"+predicate.getTable());
-//    	if (predicate.getColumn()!="" && predicate.getKeywords()!="") {
-//    		sb.append("` where  MATCH(`"+predicate.getColumn()+"`) AGAINST ('"+ predicate.getKeywords()+"')");
-//    	}
-//    	if (predicate.getLimit()!=Integer.MAX_VALUE)
-//    		sb.append(" limit "+ predicate.getLimit());
-//    	sb.append(";");
-//    	System.out.print(sb.toString());
-//    	return sb.toString();
     }
     
     
