package edu.uci.ics.texera.workflow.common.operators

import java.util.UUID

import com.fasterxml.jackson.annotation.JsonSubTypes.Type
import com.fasterxml.jackson.annotation.{JsonIgnore, JsonProperty, JsonSubTypes, JsonTypeInfo}
import edu.uci.ics.amber.engine.common.ambertag.OperatorIdentifier
import edu.uci.ics.amber.engine.operators.OpExecConfig
import edu.uci.ics.texera.workflow.common.metadata.{OperatorInfo, PropertyNameConstants}
import edu.uci.ics.texera.workflow.common.tuple.schema.Schema
import edu.uci.ics.texera.workflow.common.{ConstraintViolation, WorkflowContext}
import edu.uci.ics.texera.workflow.operators.aggregate.AverageOpDesc
import edu.uci.ics.texera.workflow.operators.filter.SpecializedFilterOpDesc
import edu.uci.ics.texera.workflow.operators.linearregression.LinearRegressionOpDesc
import edu.uci.ics.texera.workflow.operators.localscan.LocalCsvFileScanOpDesc
import edu.uci.ics.texera.workflow.operators.pythonUDF.PythonUDFOpDesc
import edu.uci.ics.texera.workflow.operators.regex.RegexOpDesc
import edu.uci.ics.texera.workflow.operators.sentiment.SentimentAnalysisOpDesc
import edu.uci.ics.texera.workflow.operators.sink.SimpleSinkOpDesc
import org.apache.commons.lang3.builder.{EqualsBuilder, HashCodeBuilder, ToStringBuilder}

@JsonTypeInfo(
  use = JsonTypeInfo.Id.NAME,
  include = JsonTypeInfo.As.PROPERTY,
  property = "operatorType"
)
@JsonSubTypes(
  Array(
    new Type(value = classOf[LocalCsvFileScanOpDesc], name = "LocalCsvFileScan"),
    new Type(value = classOf[SimpleSinkOpDesc], name = "SimpleSink"),
    new Type(value = classOf[RegexOpDesc], name = "Regex"),
    new Type(value = classOf[SpecializedFilterOpDesc], name = "Filter"),
    new Type(value = classOf[SentimentAnalysisOpDesc], name = "SentimentAnalysis"),
    new Type(value = classOf[AverageOpDesc], name = "Average"),
<<<<<<< HEAD
    new Type(value = classOf[PythonUDFOpDesc], name = "PythonUDF"),
=======
    new Type(value = classOf[LinearRegressionOpDesc], name = "LinearRegression")
//    new Type(value = classOf[TexeraPythonUDFOpDesc], name = "PythonUDF"),
>>>>>>> 176dccfd
  )
)
abstract class OperatorDescriptor extends Serializable {

  @JsonIgnore var context: WorkflowContext = _

  @JsonProperty(PropertyNameConstants.OPERATOR_ID)
  var operatorID: String = UUID.randomUUID.toString

  def operatorIdentifier: OperatorIdentifier =
    OperatorIdentifier.apply(this.context.workflowID, this.operatorID)

  def operatorExecutor: OpExecConfig

  def operatorInfo: OperatorInfo

  def getOutputSchema(schemas: Array[Schema]): Schema

  def validate(): Array[ConstraintViolation] = {
    Array()
  }

  override def hashCode: Int = HashCodeBuilder.reflectionHashCode(this)

  override def equals(that: Any): Boolean = EqualsBuilder.reflectionEquals(this, that)

  override def toString: String = ToStringBuilder.reflectionToString(this)

}<|MERGE_RESOLUTION|>--- conflicted
+++ resolved
@@ -32,12 +32,8 @@
     new Type(value = classOf[SpecializedFilterOpDesc], name = "Filter"),
     new Type(value = classOf[SentimentAnalysisOpDesc], name = "SentimentAnalysis"),
     new Type(value = classOf[AverageOpDesc], name = "Average"),
-<<<<<<< HEAD
-    new Type(value = classOf[PythonUDFOpDesc], name = "PythonUDF"),
-=======
-    new Type(value = classOf[LinearRegressionOpDesc], name = "LinearRegression")
-//    new Type(value = classOf[TexeraPythonUDFOpDesc], name = "PythonUDF"),
->>>>>>> 176dccfd
+    new Type(value = classOf[LinearRegressionOpDesc], name = "LinearRegression"),
+    new Type(value = classOf[PythonUDFOpDesc], name = "PythonUDF")
   )
 )
 abstract class OperatorDescriptor extends Serializable {
