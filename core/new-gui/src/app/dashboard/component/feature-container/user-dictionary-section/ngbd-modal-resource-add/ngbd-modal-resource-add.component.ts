import { Component } from '@angular/core';
import { NgbActiveModal } from '@ng-bootstrap/ng-bootstrap';

import { UserDictionaryService } from '../../../../service/user-dictionary/user-dictionary.service';
<<<<<<< HEAD
import { UserDictionary} from '../../../../type/user-dictionary';
import { Event } from '_debugger';
=======
import { UserDictionary } from '../../../../service/user-dictionary/user-dictionary.interface';
import { Observable } from '../../../../../../../node_modules/rxjs';
import { v4 as uuid } from 'uuid';
>>>>>>> 47bbe91a

import { FileUploader, FileItem } from 'ng2-file-upload';
import isEqual from 'lodash-es/isEqual';
import { MatTabChangeEvent } from '@angular/material';

/**
 * NgbdModalResourceAddComponent is the pop-up component to let
 * user upload dictionary. User can either input the dictionary
 * name and items or drag and drop the dictionary file from
 * local computer.
 *
 * @author Zhaomin Li
 * @author Adam
 */

import { ErrorStateMatcher } from '@angular/material';
import { FormControl, FormGroupDirective, NgForm, Validators } from '@angular/forms';

class MyErrorStateMatcher implements ErrorStateMatcher {
  isErrorState(control: FormControl | null, form: FormGroupDirective | NgForm | null): boolean {
    return !!(control && control.invalid && (control.dirty || control.touched));
  }
}

@Component({
  selector: 'texera-resource-section-add-dict-modal',
  templateUrl: 'ngbd-modal-resource-add.component.html',
  styleUrls: ['./ngbd-modal-resource-add.component.scss', '../../../dashboard.component.scss'],
  providers: [
    UserDictionaryService,
  ]
})
export class NgbdModalResourceAddComponent {
<<<<<<< HEAD

  @Output() addedDictionary =  new EventEmitter<UserDictionary>();

  // public newDictionary: UserDictionary | undefined; // potential issue
  public dictName: string = '';
  public dictContent: string = '';
  public dictSeparator: string = '';

  public duplicateFile: string[] = []; // store the name of invalid file due to duplication
  public haveDropZoneOver: boolean = false; // state for user draging over the area
  public invalidFileNumber: number = 0; // counter for the number of invalid files in the uploader due to invalid type

  // Uploader is from outside library. Here it is used to capture the file and store it.
  // It is capable of sending file but we don't use it. the url="..." is meaningless since we send it through our own way.
  public uploader: FileUploader = new FileUploader({url: 'This string does not matter'});
  public isInUploadFileTab: boolean = true;
  public isUploading: boolean = false;

  public matcher = new MyErrorStateMatcher();
  public nameValidator: FormControl =  new FormControl('', [Validators.required]);
  public contentValidator: FormControl =  new FormControl('', [Validators.required]);
=======

  public newDictionary: UserDictionary | undefined; // potential issue
  public name: string = '';
  public dictContent: string = '';
  public separator: string = '';
  public dictionaryDescription: string = '';
  public selectFile: any = null; // potential issue
>>>>>>> 47bbe91a

  constructor(
    public activeModal: NgbActiveModal,
    public userDictionaryService: UserDictionaryService
  ) {

  }

<<<<<<< HEAD
  /**
   * Handles the tab change event in the modal popup
   * @param event
   */
  public onTabChangeEvent(event: MatTabChangeEvent) {
    this.isInUploadFileTab = (event.tab.textLabel === 'Upload');
  }

  /**
  * This method will add user dictionary based on user's manually added contents
=======

  /**
  * addDictionary records the new dictionary information and sends
  *   it to the backend. This method will check if the user
  *   upload dictionary files first. If not, the method will read the
  *   dictionary information from the input form.
>>>>>>> 47bbe91a
  *
  * @param
  */
  public addDictionary(): void {

<<<<<<< HEAD
    if (!this.isUploading) {
      // assume button is disabled when invalid
      if (this.dictName === '' || this.dictContent === '') {
        throw new Error('one of the parameters required for creating a dictionary is not provided');
      }

      // when separator is not provided, use comma as default separator
      if (this.dictSeparator === '') { this.dictSeparator = ','; }
      const  userdictionary: UserDictionary = {
        id: '0', // TODO: need unique ID
        name: this.dictName,
        items: this.dictContent.split(this.dictSeparator)
      };

      this.isUploading = true;
      this.userDictionaryService.uploadUserDictionary(userdictionary)
        .subscribe(
          data => {
            this.isUploading = false;
            this.uploader.queue = [];
            this.dictName = '';
            this.dictContent = '';
            this.dictSeparator = '';
            this.activeModal.dismiss('close'); },
          error => { // TODO: explain the reason of failing
            this.isUploading = false;
            alert('Error occurred while uploading file');
          }
        );
    }
  }


  /**
   * This method will handle the upload file action in the user drag file tab
   *
   * This will upload the files currently in the file queue nad then clear the queue
   *  after the files have been successfully uploaded to the user.
   *
   * The FileItem type is a type introduced by the ng2-file-upload library. The uploader
   *  introduced by the library contains a queue of FileItem.
   *
   * FileItem._file => regular JS File type
   */
  public uploadFile(): void {
    if (!this.isUploading) {
      this.isUploading = true;
      this.userDictionaryService.uploadFileList(this.uploader.queue.map(fileitem => fileitem._file))
        .subscribe(
          data => {
            this.isUploading = false;
            this.uploader.queue = [];
            this.dictName = '';
            this.dictContent = '';
            this.dictSeparator = '';
            this.activeModal.dismiss('close'); },
          error => { // TODO: explain the reason of failing
            this.isUploading = false;
            alert('Error occurred while uploading file');
          }
        );
    }


  }

  /**
   * This method handles the event when user click the file upload area
   *  and save their local files to the uploader queue.
   *
   * @param clickUploaEvent
   */
  public saveUploadFile(clickUploadEvent: {target: HTMLInputElement}): void {
    const filelist: FileList | null = clickUploadEvent.target.files;
    if (filelist === null) {
      throw new Error(`browser upload does not work as intended`);
    }

    const listOfFile: File[] = [];
    for (let i = 0; i < filelist.length; i++) {
      listOfFile.push(filelist[i]);
    }

    this.uploader.addToQueue(listOfFile);
    this.checkDuplicateFiles();
  }

  /**
   * This method handles the delete file event in the user drag upload tab
   *  by removing the deleted file from the uploader queue.
   *
   * @param item
   */
  public removeFile(item: FileItem): void {
    if (!item._file.type.includes('text/plain')) {
      this.invalidFileNumber--;
    }

    this.uploader.queue = this.uploader.queue.filter(file => !isEqual(file, item));
    this.checkDuplicateFiles();
  }

  /**
   * when user drag file over the area, this function will be called with a bool
   * @param fileOverEvent
   */
  public haveFileOver(fileOverEvent: boolean): void {
    this.haveDropZoneOver = fileOverEvent;
  }

  /**
   * passed by single file name. check if this file is duplicated in the array. True indicate invalid
   * @param file
   */
  public checkThisFileInvalid(file: File): boolean {
    return !file.type.includes('text/plain') || this.duplicateFile.includes(file.name);
  }

  /**
   * go through the uploader to check if there exist file with the same name, store the duplicate file in this.duplicateFile
   * @param
   */
  public checkDuplicateFiles(): void {
    this.duplicateFile = this.uploader.queue.map(item => item._file.name)
    .filter((fileName: string, index: number, fileArray: string[]) => fileArray.indexOf(fileName) !== index);
  }

  /**
   * check it's type to find if it's valid. if not, counter for invalidfile will plus one. Also check duplicates at the end
   * the real file is store in this.uploader.
   * the type FileList doesn't have .forEach() or .filter()
   * @param fileDropEvent
   */
  public getFileDropped(fileDropEvent: FileList): void {
    for (let i = 0; i < fileDropEvent.length; i++) {
      if (!fileDropEvent[i].type.includes('text/plain')) {
        this.invalidFileNumber++;
      }
    }
    this.checkDuplicateFiles();
  }

  /**
   * delete all the invalid file, including type error and duplication.
   * @param
   */
  public deleteAllInvalidFile(): void {
    this.uploader.queue = this.uploader.queue.filter( // delete invalid files due to type
      (fileitem: FileItem) => fileitem._file.type.includes('text/plain'));
    this.invalidFileNumber = 0;

    const map: Map<string, number> = new Map(); // create map to count files with the same name
    this.uploader.queue.map(fileitem => fileitem._file.name)
    .forEach(name => {
      const count: number | undefined = map.get(name);
      if (count === undefined) {
        map.set(name, 1);
      } else {
        map.set(name, count + 1);
      }
    });

    this.uploader.queue = this.uploader.queue.filter( // delete all the file with occurrence more than one.
      fileitem => {
        const count: number | undefined = map.get(fileitem._file.name);
        if (count === undefined) { throw new Error('count for map of file shouldn`t be undefined'); }
        return (count === 1 || !(map.set(fileitem._file.name, count - 1))); // the code after || always return false
      });

    this.checkDuplicateFiles();
=======
    if (this.selectFile !== null) {
      this.activeModal.close(this.userDictionaryService.uploadDictionary(this.selectFile));
      return;
    }

    if (this.name !== '' && this.dictContent !== '' && this.separator !== '') {
      this.newDictionary = {
        id : this.getDictionaryRandomID(),
        name : this.name,
        items : [],
        description: this.dictionaryDescription
      };

      const listWithDup = this.dictContent.trim().split(this.separator)
        .map(dictItem => dictItem.trim()).filter(item => item.length !== 0);


      this.newDictionary.items = listWithDup.filter((v, i) => listWithDup.indexOf(v) === i);

      this.resetModal();

      this.activeModal.close(this.userDictionaryService.putUserDictionaryData(this.newDictionary));
      return;
    }

    this.activeModal.close(Observable.empty());

  }

  /**
   * Reset the parameters inside the current modal before exiting.
   */
  private resetModal(): void {
    this.name = '';
    this.dictContent = '';
    this.separator = '';
  }

  /**
   * Generates a random dictionary UUID for the new dictionary generated.
   */
  private getDictionaryRandomID(): string {
    return 'dictionary-' + uuid();
>>>>>>> 47bbe91a
  }

  /**
   * check whether the current files in the queue is valid or not.
   */
  public checkCurrentFilesValid() {
    this.invalidFileNumber = this.uploader.queue.map(fileitem => fileitem._file)
      .filter(file => !file.type.includes('text/plain')).length;
    this.checkDuplicateFiles();
  }

}<|MERGE_RESOLUTION|>--- conflicted
+++ resolved
@@ -2,14 +2,10 @@
 import { NgbActiveModal } from '@ng-bootstrap/ng-bootstrap';
 
 import { UserDictionaryService } from '../../../../service/user-dictionary/user-dictionary.service';
-<<<<<<< HEAD
-import { UserDictionary} from '../../../../type/user-dictionary';
 import { Event } from '_debugger';
-=======
 import { UserDictionary } from '../../../../service/user-dictionary/user-dictionary.interface';
 import { Observable } from '../../../../../../../node_modules/rxjs';
 import { v4 as uuid } from 'uuid';
->>>>>>> 47bbe91a
 
 import { FileUploader, FileItem } from 'ng2-file-upload';
 import isEqual from 'lodash-es/isEqual';
@@ -43,9 +39,6 @@
   ]
 })
 export class NgbdModalResourceAddComponent {
-<<<<<<< HEAD
-
-  @Output() addedDictionary =  new EventEmitter<UserDictionary>();
 
   // public newDictionary: UserDictionary | undefined; // potential issue
   public dictName: string = '';
@@ -65,15 +58,6 @@
   public matcher = new MyErrorStateMatcher();
   public nameValidator: FormControl =  new FormControl('', [Validators.required]);
   public contentValidator: FormControl =  new FormControl('', [Validators.required]);
-=======
-
-  public newDictionary: UserDictionary | undefined; // potential issue
-  public name: string = '';
-  public dictContent: string = '';
-  public separator: string = '';
-  public dictionaryDescription: string = '';
-  public selectFile: any = null; // potential issue
->>>>>>> 47bbe91a
 
   constructor(
     public activeModal: NgbActiveModal,
@@ -82,7 +66,6 @@
 
   }
 
-<<<<<<< HEAD
   /**
    * Handles the tab change event in the modal popup
    * @param event
@@ -93,20 +76,17 @@
 
   /**
   * This method will add user dictionary based on user's manually added contents
-=======
 
   /**
   * addDictionary records the new dictionary information and sends
   *   it to the backend. This method will check if the user
   *   upload dictionary files first. If not, the method will read the
   *   dictionary information from the input form.
->>>>>>> 47bbe91a
   *
   * @param
   */
   public addDictionary(): void {
 
-<<<<<<< HEAD
     if (!this.isUploading) {
       // assume button is disabled when invalid
       if (this.dictName === '' || this.dictContent === '') {
@@ -277,51 +257,6 @@
       });
 
     this.checkDuplicateFiles();
-=======
-    if (this.selectFile !== null) {
-      this.activeModal.close(this.userDictionaryService.uploadDictionary(this.selectFile));
-      return;
-    }
-
-    if (this.name !== '' && this.dictContent !== '' && this.separator !== '') {
-      this.newDictionary = {
-        id : this.getDictionaryRandomID(),
-        name : this.name,
-        items : [],
-        description: this.dictionaryDescription
-      };
-
-      const listWithDup = this.dictContent.trim().split(this.separator)
-        .map(dictItem => dictItem.trim()).filter(item => item.length !== 0);
-
-
-      this.newDictionary.items = listWithDup.filter((v, i) => listWithDup.indexOf(v) === i);
-
-      this.resetModal();
-
-      this.activeModal.close(this.userDictionaryService.putUserDictionaryData(this.newDictionary));
-      return;
-    }
-
-    this.activeModal.close(Observable.empty());
-
-  }
-
-  /**
-   * Reset the parameters inside the current modal before exiting.
-   */
-  private resetModal(): void {
-    this.name = '';
-    this.dictContent = '';
-    this.separator = '';
-  }
-
-  /**
-   * Generates a random dictionary UUID for the new dictionary generated.
-   */
-  private getDictionaryRandomID(): string {
-    return 'dictionary-' + uuid();
->>>>>>> 47bbe91a
   }
 
   /**
