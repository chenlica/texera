--- conflicted
+++ resolved
@@ -72,7 +72,6 @@
 
   }
 
-<<<<<<< HEAD
   public getNewTooltipPredicate(operator: OperatorPredicate): TooltipPredicate {
     const processedCount = 0;
 
@@ -82,8 +81,6 @@
 
     return {tooltipID, tooltipType, processedCount};
   }
-=======
->>>>>>> 0b580140
   /**
    * Generates a new UUID for operator or link
    */
