import { Point } from './../../types/common.interface';
import { OperatorPredicate } from './../../types/workflow-graph';
import { getMockResultPredicate, getMockPoint } from './../workflow-graph/model/mock-workflow-data';
import { TestBed, inject } from '@angular/core/testing';
import * as joint from 'jointjs';

import { JointUIService, deleteButtonPath, sourceOperatorHandle, targetOperatorHandle } from './joint-ui.service';
import { OperatorMetadataService } from '../operator-metadata/operator-metadata.service';
import { StubOperatorMetadataService } from '../operator-metadata/stub-operator-metadata.service';
<<<<<<< HEAD
import { getMockScanPredicate, getMockSentimentPredicate } from '../workflow-graph/model/mock-workflow-data';
=======
>>>>>>> fafa8402

describe('JointUIService', () => {
  let service: JointUIService;

  beforeEach(() => {
    TestBed.configureTestingModule({
      providers: [
        JointUIService,
        { provide: OperatorMetadataService, useClass: StubOperatorMetadataService },
      ],
    });
    service = TestBed.get(JointUIService);
  });

  it('should be created', inject([JointUIService], (injectedService: JointUIService) => {
    expect(injectedService).toBeTruthy();
  }));

  /**
   * Check if the getJointjsOperatorElement() can successfully creates a JointJS Element
   */
<<<<<<< HEAD
  it('should create an JointJS Element successfully when the function is called', () => {
    const result = service.getJointjsOperatorElement(
      getMockScanPredicate(), getMockPoint());
=======
  it('should create an JointJS Element successfully', () => {
    const result = service.getJointjsOperatorElement('ScanSource', 'operator1', 100, 100);
>>>>>>> fafa8402
    expect(result).toBeTruthy();
  });

  /**
   * Check if the error in getJointjsOperatorElement() is correctly thrown
   */
  it('should throw an error with an non existing operator', () => {
<<<<<<< HEAD
    expect(() => {
      service.getJointjsOperatorElement(
        {
          operatorID: 'nonexistOperator',
          operatorType: 'nonexistOperatorType',
          operatorProperties: {},
          inputPorts: [],
          outputPorts: []
        },
        getMockPoint()
      );
    }).toThrowError();
=======
    const nonExistingOperator = 'NotExistOperator';
    expect(
      function () {
        service.getJointjsOperatorElement(nonExistingOperator, 'operatorNaN', 100, 100);
      }
    )
      .toThrowError(new RegExp(`doesn't exist`));
>>>>>>> fafa8402
  });


  /**
   * Check if the number of inPorts and outPorts created by getJointjsOperatorElement()
   * matches the port number specified by the operator metadata
   */
  it('should create correct number of inPorts and outPorts based on operator metadata', () => {
<<<<<<< HEAD
    const element1 = service.getJointjsOperatorElement(getMockScanPredicate(), getMockPoint());
    const element2 = service.getJointjsOperatorElement(getMockSentimentPredicate(), getMockPoint());
    const element3 = service.getJointjsOperatorElement(getMockResultPredicate(), getMockPoint());
=======
    const element1 = service.getJointjsOperatorElement('ScanSource', 'operator1', 100, 100);
    const element2 = service.getJointjsOperatorElement('NlpSentiment', 'operator1', 100, 100);
    const element3 = service.getJointjsOperatorElement('ViewResults', 'operator1', 100, 100);
>>>>>>> fafa8402

    const inPortCount1 = element1.getPorts().filter(port => port.group === 'in').length;
    const outPortCount1 = element1.getPorts().filter(port => port.group === 'out').length;
    const inPortCount2 = element2.getPorts().filter(port => port.group === 'in').length;
    const outPortCount2 = element2.getPorts().filter(port => port.group === 'out').length;
    const inPortCount3 = element3.getPorts().filter(port => port.group === 'in').length;
    const outPortCount3 = element3.getPorts().filter(port => port.group === 'out').length;

    expect(inPortCount1).toEqual(0);
    expect(outPortCount1).toEqual(1);
    expect(inPortCount2).toEqual(1);
    expect(outPortCount2).toEqual(1);
    expect(inPortCount3).toEqual(1);
    expect(outPortCount3).toEqual(0);

  });

  /**
   * Check if the custom attributes / svgs are correctly used by the JointJS graph
   */
  it('should apply the custom SVG styling to the JointJS element', () => {

    const graph = new joint.dia.Graph();

    graph.addCell(
      service.getJointjsOperatorElement(
        getMockScanPredicate(),
        getMockPoint()
      )
    );

    graph.addCell(
      service.getJointjsOperatorElement(
        getMockResultPredicate(),
        { x: 500, y: 100 }
      )
    );

    const link = service.getJointjsLinkElement(
      { operatorID: getMockScanPredicate().operatorID, portID: getMockScanPredicate().outputPorts[0] },
      { operatorID: getMockResultPredicate().operatorID, portID: getMockResultPredicate().inputPorts[0] }
    );

    graph.addCell(link);

    const graph_operator1 = graph.getCell(getMockScanPredicate().operatorID);
    const graph_operator2 = graph.getCell(getMockResultPredicate().operatorID);
    const graph_link = graph.getLinks()[0];

    // testing getCustomOperatorStyleAttrs()
    expect(graph_operator1.attr('rect')).toEqual(
      { fill: '#FFFFFF', 'follow-scale': true, stroke: '#CFCFCF', 'stroke-width': '2' }
    );
    expect(graph_operator2.attr('rect')).toEqual(
      { fill: '#FFFFFF', 'follow-scale': true, stroke: '#CFCFCF', 'stroke-width': '2' }
    );
    expect(graph_operator1.attr('.delete-button')).toEqual(
      {
        x: 135, y: -20, cursor: 'pointer',
        fill: '#D8656A', event: 'element:delete'
      }
    );
    expect(graph_operator2.attr('.delete-button')).toEqual(
      {
        x: 135, y: -20, cursor: 'pointer',
        fill: '#D8656A', event: 'element:delete'
      }
    );

    // testing getDefaultLinkElement()
    expect(graph_link.attr('.marker-source/d')).toEqual(sourceOperatorHandle);
    expect(graph_link.attr('.marker-target/d')).toEqual(targetOperatorHandle);
    expect(graph_link.attr('.tool-remove path/d')).toEqual(deleteButtonPath);
  });
});<|MERGE_RESOLUTION|>--- conflicted
+++ resolved
@@ -7,10 +7,7 @@
 import { JointUIService, deleteButtonPath, sourceOperatorHandle, targetOperatorHandle } from './joint-ui.service';
 import { OperatorMetadataService } from '../operator-metadata/operator-metadata.service';
 import { StubOperatorMetadataService } from '../operator-metadata/stub-operator-metadata.service';
-<<<<<<< HEAD
 import { getMockScanPredicate, getMockSentimentPredicate } from '../workflow-graph/model/mock-workflow-data';
-=======
->>>>>>> fafa8402
 
 describe('JointUIService', () => {
   let service: JointUIService;
@@ -32,14 +29,9 @@
   /**
    * Check if the getJointjsOperatorElement() can successfully creates a JointJS Element
    */
-<<<<<<< HEAD
   it('should create an JointJS Element successfully when the function is called', () => {
     const result = service.getJointjsOperatorElement(
       getMockScanPredicate(), getMockPoint());
-=======
-  it('should create an JointJS Element successfully', () => {
-    const result = service.getJointjsOperatorElement('ScanSource', 'operator1', 100, 100);
->>>>>>> fafa8402
     expect(result).toBeTruthy();
   });
 
@@ -47,7 +39,6 @@
    * Check if the error in getJointjsOperatorElement() is correctly thrown
    */
   it('should throw an error with an non existing operator', () => {
-<<<<<<< HEAD
     expect(() => {
       service.getJointjsOperatorElement(
         {
@@ -59,16 +50,7 @@
         },
         getMockPoint()
       );
-    }).toThrowError();
-=======
-    const nonExistingOperator = 'NotExistOperator';
-    expect(
-      function () {
-        service.getJointjsOperatorElement(nonExistingOperator, 'operatorNaN', 100, 100);
-      }
-    )
-      .toThrowError(new RegExp(`doesn't exist`));
->>>>>>> fafa8402
+    }).toThrowError(new RegExp(`doesn't exist`));
   });
 
 
@@ -77,15 +59,9 @@
    * matches the port number specified by the operator metadata
    */
   it('should create correct number of inPorts and outPorts based on operator metadata', () => {
-<<<<<<< HEAD
     const element1 = service.getJointjsOperatorElement(getMockScanPredicate(), getMockPoint());
     const element2 = service.getJointjsOperatorElement(getMockSentimentPredicate(), getMockPoint());
     const element3 = service.getJointjsOperatorElement(getMockResultPredicate(), getMockPoint());
-=======
-    const element1 = service.getJointjsOperatorElement('ScanSource', 'operator1', 100, 100);
-    const element2 = service.getJointjsOperatorElement('NlpSentiment', 'operator1', 100, 100);
-    const element3 = service.getJointjsOperatorElement('ViewResults', 'operator1', 100, 100);
->>>>>>> fafa8402
 
     const inPortCount1 = element1.getPorts().filter(port => port.group === 'in').length;
     const outPortCount1 = element1.getPorts().filter(port => port.group === 'out').length;
