import { OperatorPredicate } from './../../types/workflow-graph';
import { Injectable } from '@angular/core';
import { OperatorMetadataService } from '../operator-metadata/operator-metadata.service';
import { OperatorSchema } from '../../types/operator-schema';

import * as joint from 'jointjs';
import { OperatorPort } from '../../types/operator-port';
import { Point } from '../../types/common.interface';

export const DEFAULT_OPERATOR_WIDTH = 140;
export const DEFAULT_OPERATOR_HEIGHT = 40;

/**
 * Defines the SVG path for the delete button
 */
export const deleteButtonPath =
  'M14.59 8L12 10.59 9.41 8 8 9.41 10.59 12 8 14.59 9.41 16 12 13.41' +
  ' 14.59 16 16 14.59 13.41 12 16 9.41 14.59 8zM12 2C6.47 2 2 6.47 2' +
  ' 12s4.47 10 10 10 10-4.47 10-10S17.53 2 12 2zm0 18c-4.41 0-8-3.59-8-8s3.59-8 8-8 8 3.59 8 8-3.59 8-8 8z';
/**
 * Defines the HTML SVG element for the delete button and customizes the look
 */
export const deleteButtonSVG =
  `<svg class="delete-button" height="24" width="24">
    <path d="M0 0h24v24H0z" fill="none" pointer-events="visible" />
    <path d="${deleteButtonPath}"/>
  </svg>`;

/**
 * Defines the handle (the square at the end) of the source operator for a link
 */
export const sourceOperatorHandle = 'M 0 0 L 0 8 L 8 8 L 8 0 z';

/**
 * Defines the handle (the arrow at the end) of the target operator for a link
 */
export const targetOperatorHandle = 'M 12 0 L 0 6 L 12 12 z';

/**
 * Extends a basic Joint operator element and adds our own HTML markup.
 * Our own HTML markup includes the SVG element for the delete button,
 *   which will show a red delete button on the top right corner
 */
class TexeraCustomJointElement extends joint.shapes.devs.Model {
  markup =
    `<g class="element-node">
      <rect class="body" stroke-width="2" stroke="blue" rx="5px" ry="5px"></rect>
      ${deleteButtonSVG}
      <text></text>
    </g>`;
}

/**
 * OperatorUIElementService controls the shape of an operator
 *  when the operator element is displayed by JointJS.
 *
 * This service alters the basic JointJS element by:
 *  - setting the ID of the JointJS element to be the same as Texera's OperatorID
 *  - changing the look of the operator box (size, colors, lines, etc..)
 *  - adding input and output ports to the box based on the operator metadata
 *  - changing the look of the ports
 *  - adding a new delete button and the callback function of the delete button,
 *      (original JointJS element doesn't have a built-in delete button)
 *
 * @author Henry Chen
 * @author Zuozhi Wang
 */
@Injectable()
export class JointUIService {

  private operators: OperatorSchema[] = [];


  constructor(
    private operatorMetadataService: OperatorMetadataService
  ) {
    // subscribe to operator metadata observable
    this.operatorMetadataService.getOperatorMetadata().subscribe(
      value => this.operators = value.operators
    );
  }

  /**
   * Gets the JointJS UI Element Object based on the operator predicate.
   * A JointJS Element could be added to the JointJS graph to let JointJS display the operator accordingly.
   *
   * The function checks if the operatorType exists in the metadata,
   *  if it doesn't, the program will throw an error.
   *
   * The function returns an element that has our custom style,
   *  which are specified in getCustomOperatorStyleAttrs() and getCustomPortStyleAttrs()
   *
   *
   * @param operatorType the type of the operator
   * @param operatorID the ID of the operator, the JointJS element ID would be the same as operatorID
   * @param xPosition the topleft x position of the operator element (relative to JointJS paper, not absolute position)
   * @param yPosition the topleft y position of the operator element (relative to JointJS paper, not absolute position)
   *
   * @returns JointJS Element
   */
  public getJointjsOperatorElement(
    operator: OperatorPredicate, jointOffsetPoint: Point
  ): joint.dia.Element {

    // check if the operatorType exists in the operator metadata
<<<<<<< HEAD
    const operatorSchema = this.operators.find(op => op.operatorType === operator.operatorType);
    if (operatorSchema === undefined) {
      throw new Error(
        'JointUIService.getJointUI: ' +
        'cannot find operatorType: ' + operator.operatorType);
=======
    const operatorSchema = this.operators.find(op => op.operatorType === operatorType);
    if (operatorSchema === undefined) {
      throw new Error(`operator type ${operatorType} doesn't exist`);
>>>>>>> fafa8402
    }

    // construct a custom Texera JointJS operator element
    //   and customize the styles of the operator box and ports
    const operatorElement = new TexeraCustomJointElement({
<<<<<<< HEAD
      position: { x: jointOffsetPoint.x, y: jointOffsetPoint.y },
=======
      position: { x: xPosition, y: yPosition },
>>>>>>> fafa8402
      size: { width: DEFAULT_OPERATOR_WIDTH, height: DEFAULT_OPERATOR_HEIGHT },
      attrs: JointUIService.getCustomOperatorStyleAttrs(operatorSchema.additionalMetadata.userFriendlyName),
      ports: {
        groups: {
          'in': { attrs: JointUIService.getCustomPortStyleAttrs() },
          'out': { attrs: JointUIService.getCustomPortStyleAttrs() }
        }
      }
    });

    // set operator element ID to be operator ID
<<<<<<< HEAD
    operatorElement.set('id', operator.operatorID);

    // set the input ports and output ports based on operator predicate
    operator.inputPorts.forEach(
      port => operatorElement.addInPort(port)
    );
    operator.outputPorts.forEach(
      port => operatorElement.addOutPort(port)
    );

=======
    operatorElement.set('id', operatorID);

    // set the input ports and output ports based on operator predicate
    for (let i = 0; i < operatorSchema.additionalMetadata.numInputPorts; i++) {
      operatorElement.addInPort(`in${i}`);
    }
    for (let i = 0; i < operatorSchema.additionalMetadata.numOutputPorts; i++) {
      operatorElement.addOutPort(`out${i}`);
    }

>>>>>>> fafa8402
    return operatorElement;
  }

  /**
   * This function converts a Texera source and target OperatorPort to
   *   a JointJS link element <joint.dia.Link> that could be added to the JointJS.
   *
   * @param source the OperatorPort of the source of a link
   * @param target the OperatorPort of the target of a link
   * @returns JointJS Link Element
   */
  public getJointjsLinkElement(
    source: OperatorPort, target: OperatorPort
  ): joint.dia.Link {
    const link = JointUIService.getDefaultLinkElement();
    link.set('source', { id: source.operatorID, port: source.portID });
    link.set('target', { id: target.operatorID, port: target.portID });
    return link;
  }

  /**
   * This function will creates a custom JointJS link element using
   *  custom attributes / styles to display the operator.
   *
   * This function defines the svg properties for each part of link, such as the
   *   shape of the arrow or the link. Other styles are defined in the
   *   "app/workspace/component/workflow-editor/workflow-editor.component.scss".
   *
   * The reason for separating styles in svg and css is that while we can
   *   change the shape of the operators in svg, according to JointJS official
   *   website, https://resources.jointjs.com/tutorial/element-styling ,
   *   CSS properties have higher precedence over SVG element attributes.
   *
   * As a result, a separate css/scss file is required to override the default
   * style of the operatorLink.
   *
   * @returns JointJS Link
   */
  public static getDefaultLinkElement(): joint.dia.Link {
    const link = new joint.dia.Link({
      attrs: {
        '.connection-wrap': {
          'stroke-width': 0
        },
        '.marker-source': {
          d: sourceOperatorHandle,
          stroke: 'none',
          fill: '#919191'
        },
        '.marker-arrowhead-group-source .marker-arrowhead': {
          d: sourceOperatorHandle,
        },
        '.marker-target': {
          d: targetOperatorHandle,
          stroke: 'none',
          fill: '#919191'
        },
        '.marker-arrowhead-group-target .marker-arrowhead': {
          d: targetOperatorHandle,
        },
        '.tool-remove': {
          fill: '#D8656A',
          width: 24
        },
        '.tool-remove path': {
          d: deleteButtonPath,
        },
        '.tool-remove circle': {
        }
      }
    });
    return link;
  }

  /**
   * This function changes the default svg of the operator ports.
   * It hides the port label that will display 'out/in' beside the operators.
   *
   * @returns the custom attributes of the ports
   */
  public static getCustomPortStyleAttrs(): joint.attributes.SVGAttributes {
    const portStyleAttrs = {
      '.port-body': {
        fill: '#A0A0A0',
        r: 5,
        stroke: 'none'
      },
      '.port-label': {
        display: 'none'
      }
    };
    return portStyleAttrs;
  }

  /**
   * This function creates a custom svg style for the operator.
   * This function also make sthe delete button defined above to emit the delete event that will
   *   be captured by JointJS paper using event name *element:delete*
   *
   * @param operatorDisplayName the name of the operator that will display on the UI
   * @returns the custom attributes of the operator
   */
  public static getCustomOperatorStyleAttrs(operatorDisplayName: string): joint.shapes.devs.ModelSelectors {
    const operatorStyleAttrs = {
      'rect': { fill: '#FFFFFF', 'follow-scale': true, stroke: '#CFCFCF', 'stroke-width': '2' },
      'text': {
        text: operatorDisplayName, fill: 'black', 'font-size': '12px',
        'ref-x': 0.5, 'ref-y': 0.5, ref: 'rect', 'y-alignment': 'middle', 'x-alignment': 'middle'
      },
      '.delete-button': {
        x: 135, y: -20, cursor: 'pointer',
        fill: '#D8656A', event: 'element:delete'
      },
    };
    return operatorStyleAttrs;
  }


}



<|MERGE_RESOLUTION|>--- conflicted
+++ resolved
@@ -1,4 +1,4 @@
-import { OperatorPredicate } from './../../types/workflow-graph';
+import { OperatorPredicate, OperatorLink } from './../../types/workflow-graph';
 import { Injectable } from '@angular/core';
 import { OperatorMetadataService } from '../operator-metadata/operator-metadata.service';
 import { OperatorSchema } from '../../types/operator-schema';
@@ -99,31 +99,19 @@
    * @returns JointJS Element
    */
   public getJointjsOperatorElement(
-    operator: OperatorPredicate, jointOffsetPoint: Point
+    operator: OperatorPredicate, point: Point
   ): joint.dia.Element {
 
     // check if the operatorType exists in the operator metadata
-<<<<<<< HEAD
     const operatorSchema = this.operators.find(op => op.operatorType === operator.operatorType);
     if (operatorSchema === undefined) {
-      throw new Error(
-        'JointUIService.getJointUI: ' +
-        'cannot find operatorType: ' + operator.operatorType);
-=======
-    const operatorSchema = this.operators.find(op => op.operatorType === operatorType);
-    if (operatorSchema === undefined) {
-      throw new Error(`operator type ${operatorType} doesn't exist`);
->>>>>>> fafa8402
+      throw new Error(`operator type ${operator.operatorType} doesn't exist`);
     }
 
     // construct a custom Texera JointJS operator element
     //   and customize the styles of the operator box and ports
     const operatorElement = new TexeraCustomJointElement({
-<<<<<<< HEAD
-      position: { x: jointOffsetPoint.x, y: jointOffsetPoint.y },
-=======
-      position: { x: xPosition, y: yPosition },
->>>>>>> fafa8402
+      position: point,
       size: { width: DEFAULT_OPERATOR_WIDTH, height: DEFAULT_OPERATOR_HEIGHT },
       attrs: JointUIService.getCustomOperatorStyleAttrs(operatorSchema.additionalMetadata.userFriendlyName),
       ports: {
@@ -135,7 +123,6 @@
     });
 
     // set operator element ID to be operator ID
-<<<<<<< HEAD
     operatorElement.set('id', operator.operatorID);
 
     // set the input ports and output ports based on operator predicate
@@ -146,18 +133,6 @@
       port => operatorElement.addOutPort(port)
     );
 
-=======
-    operatorElement.set('id', operatorID);
-
-    // set the input ports and output ports based on operator predicate
-    for (let i = 0; i < operatorSchema.additionalMetadata.numInputPorts; i++) {
-      operatorElement.addInPort(`in${i}`);
-    }
-    for (let i = 0; i < operatorSchema.additionalMetadata.numOutputPorts; i++) {
-      operatorElement.addOutPort(`out${i}`);
-    }
-
->>>>>>> fafa8402
     return operatorElement;
   }
 
@@ -170,12 +145,13 @@
    * @returns JointJS Link Element
    */
   public getJointjsLinkElement(
-    source: OperatorPort, target: OperatorPort
+    link: OperatorLink
   ): joint.dia.Link {
-    const link = JointUIService.getDefaultLinkElement();
-    link.set('source', { id: source.operatorID, port: source.portID });
-    link.set('target', { id: target.operatorID, port: target.portID });
-    return link;
+    const jointLinkCell = JointUIService.getDefaultLinkElement();
+    jointLinkCell.set('source', { id: link.source.operatorID, port: link.source.portID });
+    jointLinkCell.set('target', { id: link.target.operatorID, port: link.target.portID });
+    jointLinkCell.set('id', link.linkID);
+    return jointLinkCell;
   }
 
   /**
