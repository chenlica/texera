/**
  * this css forces the texera user-interface
  * to cover the entire browser window
  **/
.grid-container {
  min-width: 100%;
  width: 100%;
  min-height: 100%;
  height: 100%;
}

/**
  * this style is used by all the sub-components
  * to utilize the entire area specified to them by the css grids
  **/
.texera-workflow-component-body {
  min-width: 100%;
  width: 100%;
  min-height: 100%;
  height: 100%;
}

/**
  * this css is used for creating a 3x4 grid area for the 5
  * sub-components. The percentages define the size of each
  * column and row. $header-height is the default height
  * set for the navigation bar. The function calc() calculates
  * the row percentage used for workflow-editor and result-panel. We
  * need to use calc() because when we are using auto or percentage, the
  * size will be based on the child component. Using auto and percentage
  * with a fixed px (header-height) will crash.
  */
  $header-height: 56px;
  $resultbar-height: 25px;
.texera-workspace-grid-container {
  display: grid;
  grid-template-columns: 14% 70% 16%;
  grid-template-rows: $header-height calc((100% - #{$header-height} - #{$resultbar-height}) * 0.75) $resultbar-height calc((100% - #{$header-height} - #{$resultbar-height}) * 0.25)
}

/**
 * this css is used for creating a 3x4 grid area for the 5 sub-components.
 * ResultPanelToggleComponent uses all three columns and the third row.
 * Resultpanel component uses all three columns and the fourth row,
 * and the height of fourth row is 0px.
 * this original css style is used before any operations
 */

.texera-original-workspace-grid-container{
  display: grid;
  grid-template-columns: 14% 70% 16%;
  grid-template-rows: $header-height calc((100% - #{$header-height} - #{$resultbar-height})) $resultbar-height 0px
}

/**
  * this style specifies that the navigation component will
  * use all three columns and the first row.
  */
.texera-navigation-grid-container {
  grid-column-start: 1;
  grid-column-end: 4;
  grid-row-start: 1;
  grid-row-end: 2;
}

/**
  * this style specifies that the operator bar on the left will
  * occupy the first column count from the left and use second and third rows.
  * Overflow auto creates a scrollbar when the content exceeds the size
  * of the grid
  */

.texera-operator-panel-grid-container {
  grid-column-start: 1;
  grid-column-end: 2;
  grid-row-start: 2;
  grid-row-end: 5;
  overflow: auto;
}

/**
  * this style specifies that the property editor for the operators
  * on the right will occupy the 3rd (last) columm and use second and third
  * rows. Overflow auto creates a scrollbar when the content exceeds the size
  * of the grid
  */
.texera-property-editor-grid-container {
  grid-column-start: 3;
  grid-column-end: 4;
  grid-row-start: 2;
<<<<<<< HEAD
  grid-row-end: 3;
=======
  grid-row-end: 5;
>>>>>>> 225dac89
  overflow: auto;
}


/**
* this style specifies that the workflow editor in the middle
* will occupy the 2nd (middle) columm and use the second row (middle)
**/
.texera-workflow-editor-grid-container {
  grid-column-start: 2;
  grid-column-end: 3;
  grid-row-start: 2;
  grid-row-end: 3;
}

.texera-mini-map {
  grid-column-start: 3;
  grid-column-end: 4;
  grid-row-start: 3;
  grid-row-end: 4;
}

/**
  * this style specifies that the result panel in the middle
  * will occupy the 2nd (middle) columm and use the last row (middle). It will
  * be right under the workflow-editor
  */
.texera-result-panel-grid-container {
  grid-column-start: 2;
  grid-column-end: 3;
  grid-row-start: 4;
  grid-row-end: 5;
  overflow: auto;
}

.texera-result-panel-toggle-grid-container{
  grid-column-start: 2;
  grid-column-end: 3;
  grid-row-start: 3;
  grid-row-end: 4;
}<|MERGE_RESOLUTION|>--- conflicted
+++ resolved
@@ -88,11 +88,7 @@
   grid-column-start: 3;
   grid-column-end: 4;
   grid-row-start: 2;
-<<<<<<< HEAD
-  grid-row-end: 3;
-=======
-  grid-row-end: 5;
->>>>>>> 225dac89
+  grid-row-end: 4;
   overflow: auto;
 }
 
