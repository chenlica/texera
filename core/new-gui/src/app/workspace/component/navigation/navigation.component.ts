import { Component, OnInit, NgModule } from '@angular/core';
import { ExecuteWorkflowService } from './../../service/execute-workflow/execute-workflow.service';
import { TourService } from 'ngx-tour-ng-bootstrap';
<<<<<<< HEAD
import { DragDropService } from './../../service/drag-drop/drag-drop.service';
import { Observable } from 'rxjs';
=======
import { environment } from '../../../../environments/environment';

>>>>>>> 4e160e00
/**
 * NavigationComponent is the top level navigation bar that shows
 *  the Texera title and workflow execution button
 *
 * This Component will be the only Component capable of executing
 *  the workflow in the WorkflowEditor Component.
 *
 * Clicking the run button on the top-right hand corner will begin
 *  the execution. During execution, the run button will be replaced
 *  with a pause/resume button to show that graph is under execution.
 *
 * @author Zuozhi Wang
 * @author Henry Chen
 *
 */
@Component({
  selector: 'texera-navigation',
  templateUrl: './navigation.component.html',
  styleUrls: ['./navigation.component.scss']
})

export class NavigationComponent implements OnInit {

<<<<<<< HEAD
  // zoomDifference represents the ratio that is zoom in/out everytime.
  public static readonly ZOOM_DIFFERENCE: number = 0.02;

  // variable binded with HTML to decide if the running spinner should show
  public showSpinner = false;

  // the newZoomRatio represents the ratio of the size of the the new window to the original one.
  private newZoomRatio: number = 1;


  constructor(private dragDropService: DragDropService,
    private executeWorkflowService: ExecuteWorkflowService, public tourService: TourService) {
    // hide the spinner after the execution is finished, either
=======
  public isWorkflowRunning: boolean = false; // set this to true when the workflow is started
  public isWorkflowPaused: boolean = false; // this will be modified by clicking pause/resume while the workflow is running
  constructor(private executeWorkflowService: ExecuteWorkflowService, public tourService: TourService) {
    // return the run button after the execution is finished, either
>>>>>>> 4e160e00
    //  when the value is valid or invalid
    executeWorkflowService.getExecuteEndedStream().subscribe(
      () => {
        this.isWorkflowRunning = false;
        this.isWorkflowPaused = false;
      },
      () => {
        this.isWorkflowRunning = false;
        this.isWorkflowPaused = false;
      }
    );

    // update the pause/resume button after a pause/resume request
    //  is returned from the backend.
    // this will swap button between pause and resume
    executeWorkflowService.getExecutionPauseResumeStream()
      .subscribe(state => this.isWorkflowPaused = (state === 0));
  }

  ngOnInit() {
    /**
     * Get the new value from the mouse wheel zoom function.
     */
    this.dragDropService.getWorkflowEditorZoomStream().subscribe(
      newRatio => {
          this.newZoomRatio = newRatio;
    });
  }

  /**
   * Executes the current existing workflow on the JointJS paper. It will
   *  also set the `isWorkflowRunning` variable to true to show that the backend
   *  is loading the workflow by displaying the pause/resume button.
   */
  public onButtonClick(): void {
    if (! environment.pauseResumeEnabled) {
      if (! this.isWorkflowRunning) {
        this.isWorkflowRunning = true;
        this.executeWorkflowService.executeWorkflow();
      }
    } else {
      if (!this.isWorkflowRunning && !this.isWorkflowPaused) {
        this.isWorkflowRunning = true;
        this.executeWorkflowService.executeWorkflow();
      } else if (this.isWorkflowRunning && this.isWorkflowPaused) {
        this.executeWorkflowService.resumeWorkflow();
      } else if (this.isWorkflowRunning && !this.isWorkflowPaused) {
        this.executeWorkflowService.pauseWorkflow();
      } else {
        throw new Error('internal error: workflow cannot be both running and paused');
      }
    }
  }

  public getRunButtonText(): string {
    if (! environment.pauseResumeEnabled) {
      return 'Run';
    } else {
      if (!this.isWorkflowRunning && !this.isWorkflowPaused) {
        return 'Run';
      } else if (this.isWorkflowRunning && this.isWorkflowPaused) {
        return 'Resume';
      } else if (this.isWorkflowRunning && !this.isWorkflowPaused) {
        return 'Pause';
      } else {
        throw new Error('internal error: workflow cannot be both running and paused');
      }
    }
  }

  public runSpinner(): boolean {
    if (! environment.pauseResumeEnabled) {
      if (this.isWorkflowRunning && !this.isWorkflowPaused) {
        return true;
      } else {
        return false;
      }
    } else {
      if (!this.isWorkflowRunning && !this.isWorkflowPaused) {
        return false;
      } else if (this.isWorkflowRunning && this.isWorkflowPaused) {
        return false;
      } else if (this.isWorkflowRunning && !this.isWorkflowPaused) {
        return true;
      } else {
        throw new Error('internal error: workflow cannot be both running and paused');
      }
    }
  }

  /**
   * send the offset value to the work flow editor panel using drag and drop service.
   * when users click on the button, we change the zoomoffset to make window larger or smaller.
  */
  public onClickZoomIn(): void {
    // make the ratio small.
    this.newZoomRatio += NavigationComponent.ZOOM_DIFFERENCE;
    this.dragDropService.setZoomProperty(this.newZoomRatio);
  }
  public onClickZoomOut(): void {
    // make the ratio big.
    this.newZoomRatio -= NavigationComponent.ZOOM_DIFFERENCE;
    this.dragDropService.setZoomProperty(this.newZoomRatio);
  }
}<|MERGE_RESOLUTION|>--- conflicted
+++ resolved
@@ -1,13 +1,8 @@
 import { Component, OnInit, NgModule } from '@angular/core';
 import { ExecuteWorkflowService } from './../../service/execute-workflow/execute-workflow.service';
 import { TourService } from 'ngx-tour-ng-bootstrap';
-<<<<<<< HEAD
 import { DragDropService } from './../../service/drag-drop/drag-drop.service';
-import { Observable } from 'rxjs';
-=======
 import { environment } from '../../../../environments/environment';
-
->>>>>>> 4e160e00
 /**
  * NavigationComponent is the top level navigation bar that shows
  *  the Texera title and workflow execution button
@@ -31,9 +26,11 @@
 
 export class NavigationComponent implements OnInit {
 
-<<<<<<< HEAD
   // zoomDifference represents the ratio that is zoom in/out everytime.
   public static readonly ZOOM_DIFFERENCE: number = 0.02;
+
+  public isWorkflowRunning: boolean = false; // set this to true when the workflow is started
+  public isWorkflowPaused: boolean = false; // this will be modified by clicking pause/resume while the workflow is running
 
   // variable binded with HTML to decide if the running spinner should show
   public showSpinner = false;
@@ -41,16 +38,9 @@
   // the newZoomRatio represents the ratio of the size of the the new window to the original one.
   private newZoomRatio: number = 1;
 
-
   constructor(private dragDropService: DragDropService,
     private executeWorkflowService: ExecuteWorkflowService, public tourService: TourService) {
-    // hide the spinner after the execution is finished, either
-=======
-  public isWorkflowRunning: boolean = false; // set this to true when the workflow is started
-  public isWorkflowPaused: boolean = false; // this will be modified by clicking pause/resume while the workflow is running
-  constructor(private executeWorkflowService: ExecuteWorkflowService, public tourService: TourService) {
     // return the run button after the execution is finished, either
->>>>>>> 4e160e00
     //  when the value is valid or invalid
     executeWorkflowService.getExecuteEndedStream().subscribe(
       () => {
