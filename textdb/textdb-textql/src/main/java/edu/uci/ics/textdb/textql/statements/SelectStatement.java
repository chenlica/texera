package edu.uci.ics.textdb.textql.statements;

import org.apache.commons.lang3.builder.EqualsBuilder;

import edu.uci.ics.textdb.textql.statements.predicates.ExtractPredicate;
import edu.uci.ics.textdb.textql.statements.predicates.SelectPredicate;

/**
 * Object Representation of a parsed "SELECT ... FROM ..." statement.
 * 
 * @author Flavio Bayer
 *
 */
public class SelectStatement extends Statement {
    
    /**
<<<<<<< HEAD
     * Predicate used for projection of the fields to be returned such as in "SELECT *".
     */
    private SelectPredicate selectPredicate;
=======
     * Set to true when '*' is used as the fields to be projected, as in "SELECT * FROM ..."
     */
    private Boolean projectAll;
    
    /**
     * The { @link List } of fields to be projected if it is specified as
     * in "SELECT a, b, c FROM ..."
     */
    private List<String> projectedFields;
>>>>>>> f8f55479
    
    /**
     * Predicate used for data extraction such as keyword match in "KEYWORDMATCH(a,"word")".
     */
    private ExtractPredicate extractPredicate;

    /**
     * The identifier of a view or a table name, as in "SELECT ... FROM viewName" used as 
     * source of tuples.
     */
    private String fromClause;

    /**
     * The maximum number of tuples to be returned, as in "SELECT...FROM... LIMIT 5".
     */
    private Integer limitClause;

    /**
     * The number of tuples to be skipped before returning, as in "SELECT...FROM... OFFSET 5".
     */
    private Integer offsetClause;
      
    /**
     * Create a { @code CreateViewStatement } with all the parameters set to { @code null }.
     * @param id The id of the statement.
     */
    public SelectStatement() {
        this(null, null, null, null, null, null);
    }

    /**
     * Create a { @code CreateViewStatement } with the given parameters.
     * @param id The ID of this statement.
     * @param selectPredicate The predicate for result projection.
     * @param extractPredicate The predicate for data extraction.
     * @param fromClause The ID of the source view.
     * @param limitClause The value of the limit clause.
     * @param offsetClauseThe value of the offset clause.
     */
    public SelectStatement(String id, SelectPredicate selectPredicate, ExtractPredicate extractPredicate,
            String fromClause, Integer limitClause, Integer offsetClause) {
        super(id);
        this.selectPredicate = selectPredicate;
        this.extractPredicate = extractPredicate;
        this.fromClause = fromClause;
        this.limitClause = limitClause;
        this.offsetClause = offsetClause;
    }
    
    /**
     * Get the select predicate.
     * @return The select predicate.
     */
    public SelectPredicate getSelectPredicate() {
        return selectPredicate;
    }
    
    /**
     * Set the select predicate.
     * @param selectPredicate The select predicate to be set.
     */
    public void setSelectPredicate(SelectPredicate selectPredicate) {
        this.selectPredicate = selectPredicate;
    }
    
    /**
     * Get the extract predicate.
     * @return The extract predicate.
     */
    public ExtractPredicate getExtractPredicate() {
        return extractPredicate;
    }

    /**
     * Set the extract predicate.
     * @param extractPredicate The extract predicate to be set.
     */
    public void setExtractPredicate(ExtractPredicate extractPredicate) {
        this.extractPredicate = extractPredicate;
    }

    /**
     * Get the value of the from clause.
     * @return The value of the from clause.
     */
    public String getFromClause() {
        return fromClause;
    }

    /**
     * Set the value of the from clause.
     * @param fromClause The new value for the from clause.
     */
    public void setFromClause(String fromClause) {
        this.fromClause = fromClause;
    }

    /**
     * Get the value of the limit clause.
     * @return The value of the limit clause.
     */
    public Integer getLimitClause() {
        return limitClause;
    }

    /**
     * Set the value of the limit clause.
     * @param limitClause The new value for the limit clause.
     */
    public void setLimitClause(Integer limitClause) {
        this.limitClause = limitClause;
    }

    /**
     * Get the value of the offset clause.
     * @return The value of the offset clause.
     */
    public Integer getOffsetClause() {
        return offsetClause;
    }

    /**
     * Set the value of the offset clause.
     * @param offsetClause The new value for the offset clause.
     */
    public void setOffsetClause(Integer offsetClause) {
        this.offsetClause = offsetClause;
    }
<<<<<<< HEAD
=======
    
    /**
     * Check whether all the fields are to be projected or not.
     * @return If all the fields are to be projected.
     */
    public Boolean getProjectAll() {
        return projectAll;
    }
    
    /**
     * Set whether all the fields are to be projected or not.
     * @param projectAll If all the fields are to be projected.
     */
    public void setProjectAll(Boolean projectAll) {
        this.projectAll = projectAll;
    }
    
    /**
     * Get the list of field names to be projected.
     * @return A list of field names to be projected
     */
    public List<String> getProjectedFields() {
        return projectedFields;
    }
    
    /**
     * Set the list of field names to be projected.
     * @param projectedFields The list of field names to be projected.
     */
    public void setProjectedFields(List<String> projectedFields) {
        this.projectedFields = projectedFields;
    }

    /**
     * Get the extract predicate.
     * @return The extract predicate.
     */
    public ExtractPredicate getExtractPredicate() {
        return extractPredicate;
    }

    /**
     * Set the extract predicate.
     * @param extractPredicate The extract predicate to be set.
     */
    public void setExtractPredicate(ExtractPredicate extractPredicate) {
        this.extractPredicate = extractPredicate;
    }

    /**
     * Get the value of the from clause.
     * @return The value of the from clause.
     */
    public String getFromClause() {
        return fromClause;
    }

    /**
     * Set the value of the from clause.
     * @param fromClause The new value for the from clause.
     */
    public void setFromClause(String fromClause) {
        this.fromClause = fromClause;
    }

    /**
     * Get the value of the limit clause.
     * @return The value of the limit clause.
     */
    public Integer getLimitClause() {
        return limitClause;
    }

    /**
     * Set the value of the limit clause.
     * @param limitClause The new value for the limit clause.
     */
    public void setLimitClause(Integer limitClause) {
        this.limitClause = limitClause;
    }

    /**
     * Get the value of the offset clause.
     * @return The value of the offset clause.
     */
    public Integer getOffsetClause() {
        return offsetClause;
    }

    /**
     * Set the value of the offset clause.
     * @param offsetClause The new value for the offset clause.
     */
    public void setOffsetClause(Integer offsetClause) {
        this.offsetClause = offsetClause;
    }
>>>>>>> f8f55479
    
    @Override
    public boolean equals(Object other) {
        if (other == null) { return false; }
        if (other.getClass() != this.getClass()) { return false; }
        SelectStatement selectStatement = (SelectStatement) other;
        return new EqualsBuilder()
                    .appendSuper(super.equals(selectStatement))
                    .append(selectPredicate, selectStatement.selectPredicate)
                    .append(extractPredicate, selectStatement.extractPredicate)
                    .append(fromClause, selectStatement.fromClause)
                    .append(limitClause, selectStatement.limitClause)
                    .append(offsetClause, selectStatement.offsetClause)
                    .isEquals();
    }
    
}



<|MERGE_RESOLUTION|>--- conflicted
+++ resolved
@@ -14,21 +14,9 @@
 public class SelectStatement extends Statement {
     
     /**
-<<<<<<< HEAD
      * Predicate used for projection of the fields to be returned such as in "SELECT *".
      */
     private SelectPredicate selectPredicate;
-=======
-     * Set to true when '*' is used as the fields to be projected, as in "SELECT * FROM ..."
-     */
-    private Boolean projectAll;
-    
-    /**
-     * The { @link List } of fields to be projected if it is specified as
-     * in "SELECT a, b, c FROM ..."
-     */
-    private List<String> projectedFields;
->>>>>>> f8f55479
     
     /**
      * Predicate used for data extraction such as keyword match in "KEYWORDMATCH(a,"word")".
@@ -157,106 +145,8 @@
     public void setOffsetClause(Integer offsetClause) {
         this.offsetClause = offsetClause;
     }
-<<<<<<< HEAD
-=======
-    
-    /**
-     * Check whether all the fields are to be projected or not.
-     * @return If all the fields are to be projected.
-     */
-    public Boolean getProjectAll() {
-        return projectAll;
-    }
-    
-    /**
-     * Set whether all the fields are to be projected or not.
-     * @param projectAll If all the fields are to be projected.
-     */
-    public void setProjectAll(Boolean projectAll) {
-        this.projectAll = projectAll;
-    }
-    
-    /**
-     * Get the list of field names to be projected.
-     * @return A list of field names to be projected
-     */
-    public List<String> getProjectedFields() {
-        return projectedFields;
-    }
-    
-    /**
-     * Set the list of field names to be projected.
-     * @param projectedFields The list of field names to be projected.
-     */
-    public void setProjectedFields(List<String> projectedFields) {
-        this.projectedFields = projectedFields;
-    }
 
-    /**
-     * Get the extract predicate.
-     * @return The extract predicate.
-     */
-    public ExtractPredicate getExtractPredicate() {
-        return extractPredicate;
-    }
 
-    /**
-     * Set the extract predicate.
-     * @param extractPredicate The extract predicate to be set.
-     */
-    public void setExtractPredicate(ExtractPredicate extractPredicate) {
-        this.extractPredicate = extractPredicate;
-    }
-
-    /**
-     * Get the value of the from clause.
-     * @return The value of the from clause.
-     */
-    public String getFromClause() {
-        return fromClause;
-    }
-
-    /**
-     * Set the value of the from clause.
-     * @param fromClause The new value for the from clause.
-     */
-    public void setFromClause(String fromClause) {
-        this.fromClause = fromClause;
-    }
-
-    /**
-     * Get the value of the limit clause.
-     * @return The value of the limit clause.
-     */
-    public Integer getLimitClause() {
-        return limitClause;
-    }
-
-    /**
-     * Set the value of the limit clause.
-     * @param limitClause The new value for the limit clause.
-     */
-    public void setLimitClause(Integer limitClause) {
-        this.limitClause = limitClause;
-    }
-
-    /**
-     * Get the value of the offset clause.
-     * @return The value of the offset clause.
-     */
-    public Integer getOffsetClause() {
-        return offsetClause;
-    }
-
-    /**
-     * Set the value of the offset clause.
-     * @param offsetClause The new value for the offset clause.
-     */
-    public void setOffsetClause(Integer offsetClause) {
-        this.offsetClause = offsetClause;
-    }
->>>>>>> f8f55479
-    
     @Override
     public boolean equals(Object other) {
         if (other == null) { return false; }
