--- conflicted
+++ resolved
@@ -18,9 +18,6 @@
 	var selectedOperator = '';
 	var editOperators = [];
 	
-<<<<<<< HEAD
-	var defaultRegex = "zika\s*(virus|fever)";
-	var defaultKeyword = "Zika";
 	var defaultDict = "SampleDict1.txt";
 	var defaultFuzzy = "FuzzyWuzzy";
 	var thresholdRatio = 0.8;
@@ -31,16 +28,12 @@
 	var defaultAttributeID = "John";
 	var defaultPredicateType = "CharacterDistance";
 	var defaultDistance = 10;
-	var defaultAttributes = "first name, last name";
-	var defaultLimit = 10;
-	var defaultOffset = 5;
-=======
+
 	var DEFAULT_KEYWORD = "Zika";
 	var DEFAULT_REGEX = "zika\s*(virus|fever)";
 	var DEFAULT_ATTRIBUTES = "first name, last name";
 	var DEFAULT_LIMIT = 10;
 	var DEFAULT_OFFSET = 5;
->>>>>>> 1c4a1682
 	
 	/*
 		Helper Functions
