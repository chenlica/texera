package edu.uci.ics.textdb.dataflow.nlpextrator;

import java.util.ArrayList;
import java.util.List;
import java.util.Properties;

import edu.stanford.nlp.ling.CoreAnnotations;
import edu.stanford.nlp.ling.CoreLabel;
import edu.stanford.nlp.pipeline.Annotation;
import edu.stanford.nlp.pipeline.StanfordCoreNLP;
import edu.stanford.nlp.util.CoreMap;
import edu.uci.ics.textdb.api.common.Attribute;
import edu.uci.ics.textdb.api.common.IField;
import edu.uci.ics.textdb.api.common.ITuple;
import edu.uci.ics.textdb.api.common.Schema;
import edu.uci.ics.textdb.api.dataflow.IOperator;
import edu.uci.ics.textdb.api.dataflow.ISourceOperator;
import edu.uci.ics.textdb.common.exception.DataFlowException;
import edu.uci.ics.textdb.common.exception.ErrorMessages;
import edu.uci.ics.textdb.common.field.Span;
import edu.uci.ics.textdb.common.utils.Utils;


/**
 * @author Feng
 * @about Wrap the Stanford NLP as an operator to extractor desired
 * information (Named Entities, Part of Speech).
 * This operator could recognize 7 Named Entity classes: Location,
 * Person, Organization, Money, Percent, Date and Time.
 * It'll also detect 4 types of Part of Speech: Noun, Verb, Adjective
 * and Adverb.Return the extracted tokens as a list of spans and
 * appends to the original tuple as a new field.
 * For example: Given tuple with two fields: sentence1, sentence2,
 * specify to extract all Named Entities.
 * Source Tuple: ["Google is an organization.", "Its headquarters are in
 * Mountain View."]
 * Appends a list of spans as a field for the returned tuple:
 * ["sentence1,0,6,Google, Organization", "sentence2,24,37,Mountain View,
 * Location"]
 */

public class NlpExtractor implements IOperator {

    private IOperator inputOperator;
    private List<Attribute> searchInAttributes;
    private ITuple sourceTuple;
    private Schema returnSchema;
    private NlpTokenType inputNlpTokenType = null;
    private String nlpTypeIndicator = null;
    private int limit;
    private int cursor;
    private int offset;


    /**
     * Named Entity Token Types: NE_ALL, Number, Location, Person,
     * Organization, Money, Percent, Date, Time.
     * Part Of Speech Token Types: Noun, Verb, Adjective, Adverb
     */
    public enum NlpTokenType {
        NE_ALL, Number, Location, Person, Organization, Money, Percent,
        Date, Time, Noun, Verb, Adjective, Adverb;

        private static boolean isPOSTokenType(NlpTokenType tokenType) {
            if (tokenType.equals(NlpTokenType.Adjective) ||
                    tokenType.equals(NlpTokenType.Adverb) ||
                    tokenType.equals(NlpTokenType.Noun) ||
                    tokenType.equals(NlpTokenType.Verb)) {
                return true;
            } else {
                return false;
            }
        }
    }

    ;


    /**
     * @param operator
     * @param searchInAttributes
     * @param inputNlpTokenType
     * @throws DataFlowException
     * @about The constructor of the NlpExtractor. Allow users to pass
     * a list of attributes and an inputNlpTokenType.
     * The operator will only search within the attributes and return
     * the same tokens that are recognized as the same input
     * inputNlpTokenType. If the input token type is NlpTokenType.NE_ALL,
     * return all tokens that are recognized as NamedEntity Token Types.
     */
    public NlpExtractor(IOperator operator, List<Attribute>
            searchInAttributes, NlpTokenType inputNlpTokenType)
            throws DataFlowException {
<<<<<<< HEAD
        this.cursor = -1;
        this.limit = Integer.MAX_VALUE;
        this.offset = 0;
        this.sourceOperator = operator;
=======
        this.inputOperator = operator;
>>>>>>> f2db41fd
        this.searchInAttributes = searchInAttributes;
        this.inputNlpTokenType = inputNlpTokenType;
        if (NlpTokenType.isPOSTokenType(inputNlpTokenType)) {
            nlpTypeIndicator = "POS";
        } else {
            nlpTypeIndicator = "NE_ALL";
        }
    }


    @Override
    public void open() throws Exception {
    	if (this.inputOperator == null) {
    		throw new DataFlowException(ErrorMessages.INPUT_OPERATOR_NOT_SPECIFIED);
    	}
        try {
            inputOperator.open();
            returnSchema = null;
        } catch (Exception e) {
            e.printStackTrace();
            throw new DataFlowException(e.getMessage(), e);
        }
    }


    /**
     * @about Extract a list of spans based on the input token type.
     * Append the list as a new field to the original tuple and return.
     * @overview Get a tuple from the source operator
     * Use the Stanford NLP package to process specified fields.
     * For all recognized tokens that match the input token type,
     * create their spans and make them as a list. Append the list
     * as a field in the original tuple.
     */
    @Override
    public ITuple getNextTuple() throws Exception {
<<<<<<< HEAD
    	if (cursor >= limit + offset - 1){
    		return null;
    	}
    	ITuple returnTuple = null;
    	while (true){
	        sourceTuple = sourceOperator.getNextTuple();
	        if (sourceTuple == null) {
	            return null;
	        } else {
	            if (returnSchema == null) {
	                returnSchema = Utils.createSpanSchema(sourceTuple.getSchema());
	            }
	            List<Span> spanList = new ArrayList<>();
	            for (Attribute attribute : searchInAttributes) {
	                String fieldName = attribute.getFieldName();
	                IField field = sourceTuple.getField(fieldName);
	                spanList.addAll(extractNlpSpans(field, fieldName));
	            }
	            returnTuple = Utils.getSpanTuple(sourceTuple.getFields(),
	                    spanList, returnSchema);
	        }
	        if (returnTuple != null){
	        	cursor++;
	        }
	        if (cursor >= offset){
	        	break;
	        }
    	}
    	return returnTuple;
    }
    
    public void setLimit(int limit){
    	this.limit = limit;
    }
    
    public int getLimit(){
    	return this.limit;
    }
    
    public void setOffset(int offset){
    	this.offset = offset;
    }
    
    public int getOffset(){
    	return this.offset;
=======
        sourceTuple = inputOperator.getNextTuple();
        if (sourceTuple == null) {
            return null;
        } else {
            if (returnSchema == null) {
                returnSchema = Utils.createSpanSchema(sourceTuple.getSchema());
            }
            List<Span> spanList = new ArrayList<>();
            for (Attribute attribute : searchInAttributes) {
                String fieldName = attribute.getFieldName();
                IField field = sourceTuple.getField(fieldName);
                spanList.addAll(extractNlpSpans(field, fieldName));
            }
            ITuple returnTuple = Utils.getSpanTuple(sourceTuple.getFields(),
                    spanList, returnSchema);
            return returnTuple;
        }
>>>>>>> f2db41fd
    }
    

    /**
     * @param iField
     * @param fieldName
     * @return
     * @about This function takes an IField(TextField) and a String
     * (the field's name) as input and uses the Stanford NLP package
     * to process the field based on the input token type and nlpTypeIndicator.
     * In the result spans, value represents the word itself
     * and key represents the recognized token type
     * @overview First set up a pipeline of Annotators based on the nlpTypeIndicator.
     * If the nlpTypeIndicator is "NE_ALL", we set up the NamedEntityTagAnnotator,
     * if it's "POS", then only PartOfSpeechAnnotator is needed.
     * <p>
     * The pipeline has to be this order: TokenizerAnnotator,
     * SentencesAnnotator, PartOfSpeechAnnotator, LemmaAnnotator and
     * NamedEntityTagAnnotator.
     * <p>
     * In the pipeline, each token is wrapped as a CoreLabel
     * and each sentence is wrapped as CoreMap. Each annotator adds its
     * annotation to the CoreMap(sentence) or CoreLabel(token) object.
     * <p>
     * After the pipeline, scan each CoreLabel(token) for its
     * NamedEntityAnnotation or PartOfSpeechAnnotator depends on the nlpTypeIndicator
     * <p>
     * For each Stanford NLP annotation, get it's corresponding inputNlpTokenType
     * that used in this package, then check if it equals to the input token type.
     * If yes, makes it a span and add to the return list.
     * <p>
     * The NLP package has annotations for the start and end position of a token
     * and it perfectly matches the span design so we just use them.
     * <p>
     * For Example: With TextField value: "Microsoft, Google and Facebook are
     * organizations while Donald Trump and Barack Obama are persons", with
     * fieldName: Sentence1 and inputTokenType is Organization. Since the
     * inputTokenType require us to use NamedEntity Annotator in the Stanford
     * NLP package, the nlpTypeIndicator would be set to "NE".
     * The pipeline would set up to cover the Named Entity Recognizer. Then
     * get the value of NamedEntityTagAnnotation for each CoreLabel(token).If
     * the value is the token type "Organization", then it meets the
     * requirement. In this case "Microsoft","Google" and "Facebook" will
     * satisfy the requirement. "Donald Trump" and "Barack Obama" would
     * have token type "Person" and do not meet the requirement. For each
     * qualified token, create a span accordingly and add it to the returned
     * list. In this case, token "Microsoft" would be span:
     * ["Sentence1", 0, 9, Organization, "Microsoft"]
     */
    private List<Span> extractNlpSpans(IField iField, String fieldName) {
        List<Span> spanList = new ArrayList<>();
        String text = (String) iField.getValue();
        Properties props = new Properties();

        //Setup Stanford NLP pipeline based on nlpTypeIndicator
        if (nlpTypeIndicator.equals("POS")) {
            props.setProperty("annotators", "tokenize, ssplit, pos");
        } else {
            props.setProperty("annotators", "tokenize, ssplit, pos, lemma, " +
                    "ner");
        }
        StanfordCoreNLP pipeline = new StanfordCoreNLP(props);
        Annotation documentAnnotation = new Annotation(text);
        pipeline.annotate(documentAnnotation);
        List<CoreMap> sentences = documentAnnotation.get(CoreAnnotations.
                SentencesAnnotation.class);
        for (CoreMap sentence : sentences) {
            for (CoreLabel token : sentence.get(CoreAnnotations
                    .TokensAnnotation.class)) {

                String stanfordNlpConstant;

                //Extract annotations based on nlpTypeIndicator
                if (nlpTypeIndicator.equals("POS")) {
                    stanfordNlpConstant = token.get(CoreAnnotations
                            .PartOfSpeechAnnotation.class);
                } else {
                    stanfordNlpConstant = token.get(CoreAnnotations
                            .NamedEntityTagAnnotation.class);
                }


                NlpTokenType thisNlpTokenType = getNlpTokenType
                        (stanfordNlpConstant);
                if (thisNlpTokenType == null) {
                    continue;
                }
                if (inputNlpTokenType.equals(NlpTokenType.NE_ALL) ||
                        inputNlpTokenType.equals(thisNlpTokenType)) {
                    int start = token.get(CoreAnnotations
                            .CharacterOffsetBeginAnnotation.class);
                    int end = token.get(CoreAnnotations
                            .CharacterOffsetEndAnnotation.class);
                    String word = token.get(CoreAnnotations.TextAnnotation
                            .class);

                    Span span = new Span(fieldName, start, end,
                            thisNlpTokenType.toString(), word);
                    if (spanList.size() >= 1 && (nlpTypeIndicator.equals("NE_ALL"))) {
                        Span previousSpan = spanList.get(spanList.size() - 1);
                        if (previousSpan.getFieldName().equals(span
                                .getFieldName())
                                && (span.getStart() - previousSpan.getEnd() <= 1)
                                && previousSpan.getKey().equals(span.getKey())) {
                            Span newSpan = mergeTwoSpans(previousSpan, span);
                            span = newSpan;
                            spanList.remove(spanList.size() - 1);
                        }
                    }
                    spanList.add(span);
                }
            }
        }
        return spanList;
    }


    /**
     * @param previousSpan
     * @param currentSpan
     * @return
     * @about This function takes two spans as input and merges them as a
     * new span
     * <p>
     * Two spans with fieldName, start, end, key, value:
     * previousSpan: "Doc1", 10, 13, "Location", "New"
     * currentSpan : "Doc1", 14, 18, "Location", "York"
     * <p>
     * Would be merge to:
     * return:   "Doc1", 10, 18, "Location", "New York"
     * <p>
     * The caller needs to make sure:
     * 1. The two spans are adjacent.
     * 2. The two spans are in the same field. They should have the same
     * fieldName.
     * 3. The two spans have the same key (Organization, Person,... etc)
     */
    private Span mergeTwoSpans(Span previousSpan, Span currentSpan) {
        String newWord = previousSpan.getValue() + " " + currentSpan.getValue();
        return new Span(previousSpan.getFieldName(), previousSpan.getStart()
                , currentSpan.getEnd(), previousSpan.getKey(), newWord);
    }


    /**
     * @param stanfordConstant
     * @return
     * @about This function takes a Stanford NLP Constant (Named Entity 7
     * classes: LOCATION,PERSON,ORGANIZATION,MONEY,PERCENT,DATE,
     * TIME and NUMBER and Part of Speech Token Types) and returns the
     * corresponding enum NlpTokenType.
     * (For Part of Speech, we match all Stanford Constant to only 4 types:
     * Noun, Verb, Adjective and Adverb.
     */
    private NlpTokenType getNlpTokenType(String stanfordConstant) {
        switch (stanfordConstant) {
            case "NUMBER":
                return NlpTokenType.Number;
            case "LOCATION":
                return NlpTokenType.Location;
            case "PERSON":
                return NlpTokenType.Person;
            case "ORGANIZATION":
                return NlpTokenType.Organization;
            case "MONEY":
                return NlpTokenType.Money;
            case "PERCENT":
                return NlpTokenType.Percent;
            case "DATE":
                return NlpTokenType.Date;
            case "TIME":
                return NlpTokenType.Time;
            case "JJ":
                return NlpTokenType.Adjective;
            case "JJR":
                return NlpTokenType.Adjective;
            case "JJS":
                return NlpTokenType.Adjective;
            case "RB":
                return NlpTokenType.Adverb;
            case "RBR":
                return NlpTokenType.Adverb;
            case "RBS":
                return NlpTokenType.Adverb;
            case "NN":
                return NlpTokenType.Noun;
            case "NNS":
                return NlpTokenType.Noun;
            case "NNP":
                return NlpTokenType.Noun;
            case "NNPS":
                return NlpTokenType.Noun;
            case "VB":
                return NlpTokenType.Verb;
            case "VBD":
                return NlpTokenType.Verb;
            case "VBG":
                return NlpTokenType.Verb;
            case "VBN":
                return NlpTokenType.Verb;
            case "VBP":
                return NlpTokenType.Verb;
            case "VBZ":
                return NlpTokenType.Verb;
            default:
                return null;
        }
    }


    @Override
    public void close() throws DataFlowException {
        try {
            inputNlpTokenType = null;
            searchInAttributes = null;
            sourceTuple = null;
            returnSchema = null;
        	if (inputOperator != null) {
                inputOperator.close();
        	}
        } catch (Exception e) {
            e.printStackTrace();
            throw new DataFlowException(e.getMessage(), e);
        }
    }
    
    public IOperator getInputOperator() {
		return inputOperator;
	}

	public void setInputOperator(ISourceOperator inputOperator) {
		this.inputOperator = inputOperator;
	}
}<|MERGE_RESOLUTION|>--- conflicted
+++ resolved
@@ -91,14 +91,10 @@
     public NlpExtractor(IOperator operator, List<Attribute>
             searchInAttributes, NlpTokenType inputNlpTokenType)
             throws DataFlowException {
-<<<<<<< HEAD
         this.cursor = -1;
         this.limit = Integer.MAX_VALUE;
         this.offset = 0;
-        this.sourceOperator = operator;
-=======
         this.inputOperator = operator;
->>>>>>> f2db41fd
         this.searchInAttributes = searchInAttributes;
         this.inputNlpTokenType = inputNlpTokenType;
         if (NlpTokenType.isPOSTokenType(inputNlpTokenType)) {
@@ -135,13 +131,12 @@
      */
     @Override
     public ITuple getNextTuple() throws Exception {
-<<<<<<< HEAD
     	if (cursor >= limit + offset - 1){
     		return null;
     	}
     	ITuple returnTuple = null;
     	while (true){
-	        sourceTuple = sourceOperator.getNextTuple();
+	        sourceTuple = inputOperator.getNextTuple();
 	        if (sourceTuple == null) {
 	            return null;
 	        } else {
@@ -181,25 +176,6 @@
     
     public int getOffset(){
     	return this.offset;
-=======
-        sourceTuple = inputOperator.getNextTuple();
-        if (sourceTuple == null) {
-            return null;
-        } else {
-            if (returnSchema == null) {
-                returnSchema = Utils.createSpanSchema(sourceTuple.getSchema());
-            }
-            List<Span> spanList = new ArrayList<>();
-            for (Attribute attribute : searchInAttributes) {
-                String fieldName = attribute.getFieldName();
-                IField field = sourceTuple.getField(fieldName);
-                spanList.addAll(extractNlpSpans(field, fieldName));
-            }
-            ITuple returnTuple = Utils.getSpanTuple(sourceTuple.getFields(),
-                    spanList, returnSchema);
-            return returnTuple;
-        }
->>>>>>> f2db41fd
     }
     
 
