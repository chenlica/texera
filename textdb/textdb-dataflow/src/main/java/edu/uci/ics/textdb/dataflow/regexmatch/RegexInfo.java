package edu.uci.ics.textdb.dataflow.regexmatch;

import java.util.ArrayList;
import java.util.List;

/**
 * @Author Zuozhi Wang
 * @Author Shuying Lai
 * 
 * RegexInfo for translating regex to an n-gram boolean query. <br>
 * see <a href='https://swtch.com/~rsc/regexp/regexp4.html'>https://swtch.com/~rsc/regexp/regexp4.html</a> for details. <br>
 */
class RegexInfo {
	boolean emptyable;
	List<String> exact = null;
	List<String> prefix = null;
	List<String> suffix = null;
	GramBooleanQuery match = null;
	
	/**
	 * This initializes RegexInfo: <br>
	 * emptyable to false <br>
	 * exact, prefix, suffix to empty ArrayList <br>
	 * match with operator AND <br>
	 */
	RegexInfo() {
		emptyable = false;
		exact = new ArrayList<String>();
		prefix = new ArrayList<String>();
		suffix = new ArrayList<String>();
		match = new GramBooleanQuery(GramBooleanQuery.QueryOp.AND);
	}
	
	/**
	 * @return RegexInfo describing a regex that matches NO string
	 * This function shouldn't be called unless something goes wrong.
	 * It is used to handle error cases.
	 */
	static RegexInfo matchNone() {
		RegexInfo regexInfo = new RegexInfo();
		regexInfo.match.operator = GramBooleanQuery.QueryOp.NONE;
		return regexInfo;
	}
	
	/**
	 * 
	 * @return RegexInfo describing a regex that matches ANY string
	 */
	static RegexInfo matchAny() {
		RegexInfo regexInfo = new RegexInfo();
		regexInfo.emptyable = true;
		regexInfo.prefix.add("");
		regexInfo.suffix.add("");
		regexInfo.match.operator = GramBooleanQuery.QueryOp.ANY;
		return regexInfo;
	}
	
	/**
	 * 
	 * @return RegexInfo describing a regex that matches an EMPTY string
	 */
	static RegexInfo emptyString() {

		RegexInfo regexInfo = new RegexInfo();
		regexInfo.emptyable = true;
		regexInfo.exact.add("");
		regexInfo.match.operator = GramBooleanQuery.QueryOp.ANY;
		return regexInfo;
	}
	
	/** 
	 * @return RegexInfo describing a regex that matches ANY SINGLE character
	 * For anyChar, prefix, suffix, and exact are null (unknown), 
	 * because we don't know the exact character.
	 */
	static RegexInfo anyChar() {
		RegexInfo regexInfo = new RegexInfo();
		regexInfo.emptyable = false;
		return regexInfo;
	}
	
	/**
	 * This function simplifies the regexInfo. <br>
<<<<<<< HEAD
	 * If the "exact" set gets too large, it will add exact to the query tree,
	 * and move relevant pieces into prefix and suffix. <br>
	 * 
	 * Simplification is performed under three circumstances. <br>
	 * 1, the size ofexact set is larger than a threshold. <br>
	 * 2, the minimum length of strings in exact is larger than {@code gramLength+1}, 
	 *    if we do not set {@code force = true}. <br>
	 * 3, the minimum length of strings in exact is larger than {@code gramLength}, 
	 *    if we set {@code force = true}. <br>
=======
	 * If the "exact" set gets too large, it will add "exact" to the query tree,
	 * and move relevant pieces into prefix and suffix. <br>
	 * 
	 * Simplification is performed under three circumstances. <br>
	 * 1, the size of "exact" set is larger than a threshold. <br>
	 * 2, the minimum length of strings in "exact" is greater than 
	 * or equal to {@code gramLength+1}, 
	 *    if we do not set {@code force = true}. <br>
	 * 3, the minimum length of strings in "exact" is greater than
	 * or equal to {@code gramLength}, if we set {@code force = true}. <br>
	 * 
	 * For example, if {@code gramLength} = 3, MAX_EXACT_SIZE = 5. 
	 * 1. "exact" = {"ab", "bc", "cd", "de", "ef", "fg"} will be simplified because
	 * its size is greater than 5, no matter {@code force} is true or false.
	 * 2. "exact" = {"abcd", "efghj"} will be simplified, no matter
	 * {@code force} is true or false, because its shortest string's
	 * length, 4, is greater than or equal to gramLength+1, 4.
	 * 3. "exact" = {"abc", "efg"} will simplified only if {@code force}
	 * if true.
>>>>>>> 2146ed52
	 * @param force
	 */
	RegexInfo simplify(boolean force) {
		TranslatorUtils.removeDuplicateAffix(exact, false);
		int gramLength = this.match.gramLength;
		
		if ( exact.size() > TranslatorUtils.MAX_EXACT_SIZE ||
			( TranslatorUtils.minLenOfString(exact) >= gramLength && force) ||
			TranslatorUtils.minLenOfString(exact) >= gramLength + 1){
			// Add exact to match (query tree)
			// Transfer information from exact to prefix and suffix
			match.add(exact);
			for (String str: exact) {
				if (str.length() < gramLength) {
					prefix.add(str);
					suffix.add(str);
				} else {
					prefix.add(str.substring(0, gramLength));
					suffix.add(str.substring(str.length()-gramLength, str.length()));
				}
			}
			exact.clear();
		}
		
		// Add information in prefix and suffix to match
		if (exact.isEmpty()) {
			simplifyAffix(prefix, false);
			simplifyAffix(suffix, true);
		}
		
		return this;
	}
	
	/**
	 * simplifyAffix reduces the size of the given set (either prefix or suffix).
<<<<<<< HEAD
	 * If the set gets too big, it moves information in prefix/suffix into match query.
=======
	 * If the set gets too big, it moves information in prefix/suffix into "match" query.
>>>>>>> 2146ed52
	 * @param strList
	 * @param isSuffix indicates if given string list is suffix list or not
	 */
	void simplifyAffix(List<String> strList, boolean isSuffix) {
		TranslatorUtils.removeDuplicateAffix(strList, isSuffix);
		int gramLength = this.match.gramLength;
		
<<<<<<< HEAD
		// Add the current prefix/suffix set to match query.
		match.add(strList);
		
		// This loop cuts the length of prefix/suffix. It cuts all
=======
		// Add the current prefix/suffix set to "match" query.
		match.add(strList);
		
		// This loop reduces the length of prefix/suffix. It cuts all
>>>>>>> 2146ed52
		// strings longer than {@code gramLength}, and continues to cut strings
		// until the size of the list is below a threshold.
		// It cuts a prefix (suffix) string by only retaining the first (last) n characters of it
		// For example, for a prefix string "abcd", after cutting, it becomes "abc" if n = 3, "ab" if n = 2.
		// For a suffix string "abcd", after cutting, it becomes "bcd" if n = 3, "cd" if n = 2;
		for (int n = gramLength; 
				n == gramLength || strList.size() > TranslatorUtils.MAX_SET_SIZE;
				n--) {
			// replace set by strings of length n-1
			int w = 0;
			for (String str: strList) {
				if (str.length() > n) {
					if (!isSuffix) { //prefix
						str = str.substring(0, n);
					} else { //suffix
						str = str.substring(str.length()-n, str.length());
					}
				}
				if (w == 0 || strList.get(w-1) != str) {
					strList.set(w, str);
					w ++;
				}
			}
			strList = strList.subList(0, w);
			TranslatorUtils.removeDuplicateAffix(strList, isSuffix);
		}
		
		
		if (!isSuffix) {
			TranslatorUtils.removeRedundantAffix((s, prefix) -> s.startsWith(prefix), strList);
		} else {
			TranslatorUtils.removeRedundantAffix((s, suffix) -> s.endsWith(suffix), strList);
		}
		
	}
	

}<|MERGE_RESOLUTION|>--- conflicted
+++ resolved
@@ -81,17 +81,6 @@
 	
 	/**
 	 * This function simplifies the regexInfo. <br>
-<<<<<<< HEAD
-	 * If the "exact" set gets too large, it will add exact to the query tree,
-	 * and move relevant pieces into prefix and suffix. <br>
-	 * 
-	 * Simplification is performed under three circumstances. <br>
-	 * 1, the size ofexact set is larger than a threshold. <br>
-	 * 2, the minimum length of strings in exact is larger than {@code gramLength+1}, 
-	 *    if we do not set {@code force = true}. <br>
-	 * 3, the minimum length of strings in exact is larger than {@code gramLength}, 
-	 *    if we set {@code force = true}. <br>
-=======
 	 * If the "exact" set gets too large, it will add "exact" to the query tree,
 	 * and move relevant pieces into prefix and suffix. <br>
 	 * 
@@ -111,7 +100,6 @@
 	 * length, 4, is greater than or equal to gramLength+1, 4.
 	 * 3. "exact" = {"abc", "efg"} will simplified only if {@code force}
 	 * if true.
->>>>>>> 2146ed52
 	 * @param force
 	 */
 	RegexInfo simplify(boolean force) {
@@ -147,11 +135,7 @@
 	
 	/**
 	 * simplifyAffix reduces the size of the given set (either prefix or suffix).
-<<<<<<< HEAD
-	 * If the set gets too big, it moves information in prefix/suffix into match query.
-=======
 	 * If the set gets too big, it moves information in prefix/suffix into "match" query.
->>>>>>> 2146ed52
 	 * @param strList
 	 * @param isSuffix indicates if given string list is suffix list or not
 	 */
@@ -159,17 +143,10 @@
 		TranslatorUtils.removeDuplicateAffix(strList, isSuffix);
 		int gramLength = this.match.gramLength;
 		
-<<<<<<< HEAD
-		// Add the current prefix/suffix set to match query.
-		match.add(strList);
-		
-		// This loop cuts the length of prefix/suffix. It cuts all
-=======
 		// Add the current prefix/suffix set to "match" query.
 		match.add(strList);
 		
 		// This loop reduces the length of prefix/suffix. It cuts all
->>>>>>> 2146ed52
 		// strings longer than {@code gramLength}, and continues to cut strings
 		// until the size of the list is below a threshold.
 		// It cuts a prefix (suffix) string by only retaining the first (last) n characters of it
